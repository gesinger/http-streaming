{
  "name": "videojs-contrib-hls",
  "version": "0.3.2",
  "engines": {
    "node": ">= 0.10.12"
  },
  "repository": {
    "type": "git",
    "url": "git@github.com:videojs/videojs-contrib-hls.git"
  },
  "license": "Apache 2",
  "scripts": {
    "test": "grunt test-local"
  },
  "devDependencies": {
    "grunt-contrib-jshint": "~0.6.0",
    "grunt-contrib-qunit": "~0.2.0",
    "grunt-contrib-concat": "~0.3.0",
    "grunt-contrib-uglify": "~0.2.0",
    "grunt-contrib-watch": "~0.4.0",
    "grunt-contrib-clean": "~0.4.0",
    "grunt-contrib-connect": "~0.6.0",
    "grunt-concurrent": "0.4.3",
    "grunt-open": "0.2.3",
    "grunt-shell": "0.6.1",
    "grunt": "~0.4.1",
<<<<<<< HEAD
    "sinon": "~1.9.0"
=======
    "grunt-karma": "~0.6.2",
    "karma": "~0.10.0",
    "karma-sauce-launcher": "~0.1.8",
    "karma-chrome-launcher": "~0.1.2",
    "karma-firefox-launcher": "~0.1.3",
    "karma-ie-launcher": "~0.1.1",
    "karma-opera-launcher": "~0.1.0",
    "karma-phantomjs-launcher": "~0.1.1",
    "karma-safari-launcher": "~0.1.1",
    "karma-qunit": "~0.1.1",
    "video.js": "^4.5"
  },
  "peerDependencies": {
    "video.js": "^4.5"
>>>>>>> 07c7021e
  },
  "dependencies": {
    "videojs-contrib-media-sources": "git+https://github.com/videojs/videojs-contrib-media-sources.git"
  }
}<|MERGE_RESOLUTION|>--- conflicted
+++ resolved
@@ -24,9 +24,7 @@
     "grunt-open": "0.2.3",
     "grunt-shell": "0.6.1",
     "grunt": "~0.4.1",
-<<<<<<< HEAD
-    "sinon": "~1.9.0"
-=======
+    "sinon": "~1.9.0",
     "grunt-karma": "~0.6.2",
     "karma": "~0.10.0",
     "karma-sauce-launcher": "~0.1.8",
@@ -41,7 +39,6 @@
   },
   "peerDependencies": {
     "video.js": "^4.5"
->>>>>>> 07c7021e
   },
   "dependencies": {
     "videojs-contrib-media-sources": "git+https://github.com/videojs/videojs-contrib-media-sources.git"
