import document from 'global/document';
import videojs from 'video.js';
import Events from 'video.js';
import QUnit from 'qunit';
import testDataManifests from './test-manifests.js';
import { muxed as muxedSegment } from './test-segments';
import {
  useFakeEnvironment,
  useFakeMediaSource,
  createPlayer,
  openMediaSource,
  standardXHRResponse,
  absoluteUrl,
  requestAndAppendSegment,
  disposePlaybackWatcher
} from './test-helpers.js';
/* eslint-disable no-unused-vars */
// we need this so that it can register hls with videojs
import {
  HlsSourceHandler,
  HlsHandler,
  Hls,
  emeKeySystems,
  simpleTypeFromSourceType,
  LOCAL_STORAGE_KEY
} from '../src/videojs-http-streaming';
import window from 'global/window';
// we need this so the plugin registers itself
import 'videojs-contrib-quality-levels';
import { muxed as muxedSegment } from './test-segments';

const ogHlsHandlerSetupQualityLevels = videojs.HlsHandler.prototype.setupQualityLevels_;

// do a shallow copy of the properties of source onto the target object
const merge = function(target, source) {
  let name;

  for (name in source) {
    target[name] = source[name];
  }
};

QUnit.module('HLS', {
  beforeEach(assert) {
    this.env = useFakeEnvironment(assert);
    this.requests = this.env.requests;
    this.mse = useFakeMediaSource();
    this.clock = this.env.clock;
    this.old = {};

    // store functionality that some tests need to mock
    this.old.GlobalOptions = videojs.mergeOptions(videojs.options);

    // force the HLS tech to run
    this.old.NativeHlsSupport = videojs.Hls.supportsNativeHls;
    videojs.Hls.supportsNativeHls = false;

    this.old.Decrypt = videojs.Hls.Decrypter;
    videojs.Hls.Decrypter = function() {};

    // save and restore browser detection for the Firefox-specific tests
    this.old.browser = videojs.browser;
    videojs.browser = videojs.mergeOptions({}, videojs.browser);

    this.standardXHRResponse = (request, data) => {
      standardXHRResponse(request, data);

      // Because SegmentLoader#fillBuffer_ is now scheduled asynchronously
      // we have to use clock.tick to get the expected side effects of
      // SegmentLoader#handleAppendsDone_
      this.clock.tick(1);
    };

    // setup a player
    this.player = createPlayer();
    this.clock.tick(1);
  },

  afterEach() {
    this.env.restore();
    this.mse.restore();

    merge(videojs.options, this.old.GlobalOptions);

    videojs.Hls.supportsNativeHls = this.old.NativeHlsSupport;
    videojs.Hls.Decrypter = this.old.Decrypt;
    videojs.browser = this.old.browser;

    window.localStorage.clear();

    this.player.dispose();
  }
});

QUnit.test('deprecation warning is show when using player.hls', function(assert) {
  let oldWarn = videojs.log.warn;
  let warning = '';
  let hlsPlayerAccessEvents = 0;

  this.player.src({
    src: 'manifest/playlist.m3u8',
    type: 'application/vnd.apple.mpegurl'
  });

  this.clock.tick(1);

  this.player.tech_.on('usage', (event) => {
    if (event.name === 'hls-player-access') {
      hlsPlayerAccessEvents++;
    }
  });

  videojs.log.warn = (text) => {
    warning = text;
  };
  assert.equal(hlsPlayerAccessEvents, 0, 'no hls-player-access event was fired');
  let hls = this.player.hls;

  assert.equal(hlsPlayerAccessEvents, 1, 'an hls-player-access event was fired');
  assert.equal(warning,
               'player.hls is deprecated. Use player.tech().hls instead.',
               'warning would have been shown');
  assert.ok(hls, 'an instance of hls is returned by player.hls');
  videojs.log.warn = oldWarn;
});

QUnit.test('the HlsHandler instance is referenced by player.vhs', function(assert) {
  this.player.src({
    src: 'manifest/playlist.m3u8',
    type: 'application/vnd.apple.mpegurl'
  });
  this.clock.tick(1);

  assert.ok(this.player.vhs instanceof HlsHandler,
            'player.vhs references an instance of HlsHandler');
});

// deprecated, for backwards compatibility
QUnit.test('the HlsHandler instance is referenced by player.dash', function(assert) {
  this.player.src({
    src: 'manifest/playlist.m3u8',
    type: 'application/vnd.apple.mpegurl'
  });
  this.clock.tick(1);

  assert.ok(this.player.dash instanceof HlsHandler,
            'player.dash references an instance of HlsHandler');
});

QUnit.test('starts playing if autoplay is specified', function(assert) {
  this.player.autoplay(true);
  this.player.src({
    src: 'manifest/playlist.m3u8',
    type: 'application/vnd.apple.mpegurl'
  });

  this.clock.tick(1);

  // make sure play() is called *after* the media source opens
  openMediaSource(this.player, this.clock);

  this.standardXHRResponse(this.requests[0]);
  assert.ok(!this.player.paused(), 'not paused');
});

QUnit.test('stats are reset on each new source', async function(assert) {
  this.player.src({
    src: 'manifest/playlist.m3u8',
    type: 'application/vnd.apple.mpegurl'
  });
  this.clock.tick(1);

  // make sure play() is called *after* the media source opens
  openMediaSource(this.player, this.clock);

  const segment = muxedSegment();
  // copy the byte length since the segment bytes get cleared out
  const segmentByteLength = segment.byteLength;

  assert.ok(segmentByteLength, 'the segment has some number of bytes');

  // media
  this.standardXHRResponse(this.requests.shift());
  // segment 0
  this.standardXHRResponse(this.requests.shift(), segment);

  await new Promise((accept, reject) => {
    this.player.vhs.masterPlaylistController_.mainSegmentLoader_.on('appending', accept);
  });

  assert.equal(this.player.tech_.hls.stats.mediaBytesTransferred,
               segmentByteLength,
               'stat is set');

  this.player.src({
    src: 'manifest/master.m3u8',
    type: 'application/vnd.apple.mpegurl'
  });
  this.clock.tick(1);

  assert.equal(this.player.tech_.hls.stats.mediaBytesTransferred, 0, 'stat is reset');
});

QUnit.test('XHR requests first byte range on play', function(assert) {
  this.player.src({
    src: 'manifest/playlist.m3u8',
    type: 'application/vnd.apple.mpegurl'
  });

  this.clock.tick(1);

  this.player.tech_.triggerReady();
  this.clock.tick(1);
  this.player.tech_.trigger('play');
  openMediaSource(this.player, this.clock);
  this.standardXHRResponse(this.requests[0]);
  assert.equal(this.requests[1].headers.Range, 'bytes=0-522827');
});

QUnit.test('Seeking requests correct byte range', function(assert) {
  this.player.src({
    src: 'manifest/playlist.m3u8',
    type: 'application/vnd.apple.mpegurl'
  });

  this.clock.tick(1);

  this.player.tech_.trigger('play');
  openMediaSource(this.player, this.clock);
  this.standardXHRResponse(this.requests[0]);
  this.clock.tick(1);
  this.player.currentTime(41);
  this.clock.tick(2);
  assert.equal(this.requests[2].headers.Range, 'bytes=2299992-2835603');
});

QUnit.test('autoplay seeks to the live point after playlist load', function(assert) {
  let currentTime = 0;

  this.player.autoplay(true);
  this.player.on('seeking', () => {
    currentTime = this.player.currentTime();
  });
  this.player.src({
    src: 'liveStart30sBefore.m3u8',
    type: 'application/vnd.apple.mpegurl'
  });

  this.clock.tick(1);

  openMediaSource(this.player, this.clock);
  this.player.tech_.trigger('play');
  this.standardXHRResponse(this.requests.shift());
  this.clock.tick(1);

  assert.notEqual(currentTime, 0, 'seeked on autoplay');
});

QUnit.test('autoplay seeks to the live point after media source open', function(assert) {
  let currentTime = 0;

  this.player.autoplay(true);
  this.player.on('seeking', () => {
    currentTime = this.player.currentTime();
  });
  this.player.src({
    src: 'liveStart30sBefore.m3u8',
    type: 'application/vnd.apple.mpegurl'
  });

  this.clock.tick(1);

  this.player.tech_.triggerReady();
  this.clock.tick(1);
  this.standardXHRResponse(this.requests.shift());
  openMediaSource(this.player, this.clock);
  this.player.tech_.trigger('play');
  this.clock.tick(1);

  assert.notEqual(currentTime, 0, 'seeked on autoplay');
});

QUnit.test('autoplay seeks to the live point after tech fires loadedmetadata in ie11',
function(assert) {
  videojs.browser.IE_VERSION = 11;
  let currentTime = 0;

  this.player.autoplay(true);
  this.player.on('seeking', () => {
    currentTime = this.player.currentTime();
  });
  this.player.src({
    src: 'liveStart30sBefore.m3u8',
    type: 'application/vnd.apple.mpegurl'
  });

  this.clock.tick(1);

  openMediaSource(this.player, this.clock);
  this.player.tech_.trigger('play');
  this.standardXHRResponse(this.requests.shift());
  this.clock.tick(1);

  assert.equal(currentTime, 0, 'have not played yet');

  this.player.tech_.trigger('loadedmetadata');
  this.clock.tick(1);

  assert.notEqual(currentTime, 0, 'seeked after tech is ready');
});

QUnit.test('duration is set when the source opens after the playlist is loaded',
function(assert) {
  this.player.src({
    src: 'media.m3u8',
    type: 'application/vnd.apple.mpegurl'
  });

  this.clock.tick(1);

  this.player.tech_.triggerReady();
  this.clock.tick(1);
  this.standardXHRResponse(this.requests.shift());
  openMediaSource(this.player, this.clock);

  assert.equal(this.player.tech_.hls.mediaSource.duration,
               40,
               'set the duration');
});

QUnit.test('codecs are passed to the source buffer', async function(assert) {
  let codecs = [];

  this.player.src({
    src: 'custom-codecs.m3u8',
    type: 'application/vnd.apple.mpegurl'
  });
  this.clock.tick(1);
  openMediaSource(this.player, this.clock);

  let addSourceBuffer = this.player.tech_.hls.mediaSource.addSourceBuffer;

  this.player.tech_.hls.mediaSource.addSourceBuffer = function(codec) {
    codecs.push(codec);
    return addSourceBuffer.call(this, codec);
  };

  // master
  this.requests.shift().respond(200, null,
                                '#EXTM3U\n' +
                                '#EXT-X-STREAM-INF:CODECS="avc1.dd00dd, mp4a.40.9"\n' +
                                'media.m3u8\n');
  // media
  this.standardXHRResponse(this.requests.shift());

  // segment 0
  this.standardXHRResponse(this.requests.shift(), muxedSegment());

  // source buffer won't be created until we have our first segment
  await new Promise((accept, reject) => {
    this.player.vhs.masterPlaylistController_.mainSegmentLoader_.on('appending', accept);
  });

  // always create separate audio and video source buffers
  assert.equal(codecs.length, 2, 'created two source buffers');
  assert.equal(codecs[0],
               'audio/mp4;codecs="mp4a.40.9"',
               'specified the audio codec');
  assert.equal(codecs[1],
               'video/mp4;codecs="avc1.dd00dd"',
               'specified the video codec');
});

QUnit.test('including HLS as a tech does not error', function(assert) {
  let player = createPlayer({
    techOrder: ['hls', 'html5']
  });

  this.clock.tick(1);

  assert.ok(player, 'created the player');
  assert.equal(this.env.log.warn.calls, 2, 'logged two warnings for deprecations');
});

QUnit.test('creates a PlaylistLoader on init', function(assert) {
  this.player.src({
    src: 'manifest/playlist.m3u8',
    type: 'application/vnd.apple.mpegurl'
  });

  this.clock.tick(1);

  openMediaSource(this.player, this.clock);
  this.player.src({
    src: 'manifest/playlist.m3u8',
    type: 'application/vnd.apple.mpegurl'
  });

  this.clock.tick(1);

  openMediaSource(this.player, this.clock);

  assert.equal(this.requests[0].aborted, true, 'aborted previous src');
  this.standardXHRResponse(this.requests[1]);
  assert.ok(this.player.tech_.hls.playlists.master,
           'set the master playlist');
  assert.ok(this.player.tech_.hls.playlists.media(),
           'set the media playlist');
  assert.ok(this.player.tech_.hls.playlists.media().segments,
           'the segment entries are parsed');
  assert.strictEqual(this.player.tech_.hls.playlists.master.playlists[0],
                     this.player.tech_.hls.playlists.media(),
                     'the playlist is selected');
});

QUnit.test('sets the duration if one is available on the playlist', function(assert) {
  let events = 0;

  this.player.src({
    src: 'manifest/media.m3u8',
    type: 'application/vnd.apple.mpegurl'
  });

  this.clock.tick(1);

  openMediaSource(this.player, this.clock);
  this.player.tech_.on('durationchange', function() {
    events++;
  });

  this.standardXHRResponse(this.requests[0]);
  assert.equal(this.player.tech_.hls.mediaSource.duration,
               40,
               'set the duration');
  assert.equal(events, 1, 'durationchange is fired');
});

QUnit.test('estimates individual segment durations if needed', function(assert) {
  let changes = 0;

  this.player.src({
    src: 'http://example.com/manifest/missingExtinf.m3u8',
    type: 'application/vnd.apple.mpegurl'
  });

  this.clock.tick(1);

  openMediaSource(this.player, this.clock);
  this.player.tech_.hls.mediaSource.duration = NaN;
  this.player.tech_.on('durationchange', function() {
    changes++;
  });

  this.standardXHRResponse(this.requests[0]);
  assert.strictEqual(this.player.tech_.hls.mediaSource.duration,
                    this.player.tech_.hls.playlists.media().segments.length * 10,
                    'duration is updated');
  assert.strictEqual(changes, 1, 'one durationchange fired');
});

QUnit.test('translates seekable by the starting time for live playlists',
function(assert) {
  let seekable;

  this.player.src({
    src: 'media.m3u8',
    type: 'application/vnd.apple.mpegurl'
  });

  this.clock.tick(1);

  openMediaSource(this.player, this.clock);
  this.requests.shift().respond(200, null,
                                '#EXTM3U\n' +
                                '#EXT-X-MEDIA-SEQUENCE:15\n' +
                                '#EXT-X-TARGETDURATION:10\n' +
                                '#EXTINF:10,\n' +
                                '0.ts\n' +
                                '#EXTINF:10,\n' +
                                '1.ts\n' +
                                '#EXTINF:10,\n' +
                                '2.ts\n' +
                                '#EXTINF:10,\n' +
                                '3.ts\n');

  seekable = this.player.seekable();
  assert.equal(seekable.length, 1, 'one seekable range');
  assert.equal(seekable.start(0), 0, 'the earliest possible position is at zero');
  assert.equal(seekable.end(0), 10, 'end is relative to the start');
});

QUnit.test('starts downloading a segment on loadedmetadata', async function(assert) {
  this.player.src({
    src: 'manifest/media.m3u8',
    type: 'application/vnd.apple.mpegurl'
  });

  this.clock.tick(1);

  this.player.buffered = function() {
    return videojs.createTimeRange(0, 0);
  };
  openMediaSource(this.player, this.clock);

  const segment = muxedSegment();
  // copy the byte length since the segment bytes get cleared out
  const segmentByteLength = segment.byteLength;

  assert.ok(segmentByteLength, 'the segment has some number of bytes');

  // media
  this.standardXHRResponse(this.requests[0]);
  // segment 0
  this.standardXHRResponse(this.requests[1], segment);

  assert.strictEqual(this.requests[1].url,
                     absoluteUrl('manifest/media-00001.ts'),
                     'the first segment is requested');

  await new Promise((accept, reject) => {
    this.player.vhs.masterPlaylistController_.mainSegmentLoader_.on('appending', accept);
  });

  // verify stats
  assert.equal(this.player.tech_.hls.stats.mediaBytesTransferred,
               segmentByteLength,
               'transferred the segment byte length');
  assert.equal(this.player.tech_.hls.stats.mediaRequests, 1, '1 request');
});

QUnit.test('re-initializes the handler for each source', async function(assert) {
  let firstPlaylists;
  let secondPlaylists;
  let firstMSE;
  let secondMSE;

  this.player.src({
    src: 'manifest/master.m3u8',
    type: 'application/vnd.apple.mpegurl'
  });

  this.clock.tick(1);

  openMediaSource(this.player, this.clock);
  firstPlaylists = this.player.tech_.hls.playlists;
  firstMSE = this.player.tech_.hls.mediaSource;
  // master
  this.standardXHRResponse(this.requests.shift());
  // media
  this.standardXHRResponse(this.requests.shift());

  const mpc = this.player.tech_.hls.masterPlaylistController_;

  // need a segment request to complete for the source buffers to be created
  await requestAndAppendSegment({
    request: this.requests.shift(),
    mediaSource: mpc.mediaSource,
    segmentLoader: mpc.mainSegmentLoader_,
    clock: this.clock,
    tickClock: false
  });

  let audioBufferAborts = 0;
  let videoBufferAborts = 0;

  mpc.mainSegmentLoader_.sourceUpdater_.audioBuffer.abort = () => audioBufferAborts++;
  mpc.mainSegmentLoader_.sourceUpdater_.videoBuffer.abort = () => videoBufferAborts++;

  // allow timeout for making another request
  this.clock.tick(1);

  assert.equal(this.requests.length, 1, 'made another request');

  this.player.src({
    src: 'manifest/master.m3u8',
    type: 'application/vnd.apple.mpegurl'
  });

  this.clock.tick(1);

  openMediaSource(this.player, this.clock);
  secondPlaylists = this.player.tech_.hls.playlists;
  secondMSE = this.player.tech_.hls.mediaSource;

  assert.equal(audioBufferAborts, 1, 'aborted the old audio source buffer');
  assert.equal(videoBufferAborts, 1, 'aborted the old video source buffer');
  assert.ok(this.requests[0].aborted, 'aborted the old segment request');
  assert.notStrictEqual(firstPlaylists,
                        secondPlaylists,
                        'the playlist object is not reused');
  assert.notStrictEqual(firstMSE, secondMSE, 'the media source object is not reused');
});

QUnit.test('triggers a media source error when an initial playlist request errors',
function(assert) {
  this.player.src({
    src: 'manifest/master.m3u8',
    type: 'application/vnd.apple.mpegurl'
  });

  this.clock.tick(1);

  openMediaSource(this.player, this.clock);
  this.requests.pop().respond(500);

  assert.equal(this.player.tech_.hls.mediaSource.error_,
               'network',
               'a network error is triggered');
});

QUnit.test(
'triggers a player error when an initial playlist request errors and the media source ' +
'isn\'t open',
function(assert) {
  const done = assert.async();
  const origError = videojs.log.error;
  const errLogs = [];
  const endOfStreams = [];

  videojs.log.error = (log) => errLogs.push(log);

  this.player.src({
    src: 'manifest/master.m3u8',
    type: 'application/vnd.apple.mpegurl'
  });
  openMediaSource(this.player, this.clock);

  this.player.tech_.hls.masterPlaylistController_.mediaSource.endOfStream = (type) => {
    endOfStreams.push(type);
    throw new Error();
  };

  this.player.on('error', () => {
    const error = this.player.error();

    assert.equal(endOfStreams.length, 1, 'one endOfStream called');
    assert.equal(endOfStreams[0], 'network', 'endOfStream called with network');

    assert.equal(error.code, 2, 'error has correct code');
    assert.equal(error.message,
                 'HLS playlist request error at URL: manifest/master.m3u8',
                 'error has correct message');
    assert.equal(errLogs.length, 1, 'logged an error');

    videojs.log.error = origError;

    assert.notOk(this.player.tech_.hls.mediaSource.error_, 'no media source error');

    done();
  });

  this.requests.pop().respond(500);
});

QUnit.test('downloads media playlists after loading the master', async function(assert) {
  this.player.src({
    src: 'manifest/master.m3u8',
    type: 'application/vnd.apple.mpegurl'
  });
  this.clock.tick(1);
  openMediaSource(this.player, this.clock);

  this.player.tech_.hls.bandwidth = 20e10;
  // master
  this.standardXHRResponse(this.requests[0]);
  // media
  this.standardXHRResponse(this.requests[1]);

  const segment = muxedSegment();
  // copy the byte length since the segment bytes get cleared out
  const segmentByteLength = segment.byteLength;

  assert.ok(segmentByteLength, 'the segment has some number of bytes');

  // segment 0
  this.standardXHRResponse(this.requests[2], segment);

  assert.strictEqual(this.requests[0].url,
                     'manifest/master.m3u8',
                     'master playlist requested');
  assert.strictEqual(this.requests[1].url,
                     absoluteUrl('manifest/media2.m3u8'),
                     'media playlist requested');
  assert.strictEqual(this.requests[2].url,
                     absoluteUrl('manifest/media2-00001.ts'),
                     'first segment requested');

  await new Promise((accept, reject) => {
    this.player.vhs.masterPlaylistController_.mainSegmentLoader_.on('appending', accept);
  });

  // verify stats
  assert.equal(this.player.tech_.hls.stats.mediaBytesTransferred,
               segmentByteLength,
               'transferred the segment byte length');
  assert.equal(this.player.tech_.hls.stats.mediaRequests, 1, '1 request');
});

QUnit.test('setting bandwidth resets throughput', function(assert) {
  this.player.src({
    src: 'manifest/master.m3u8',
    type: 'application/vnd.apple.mpegurl'
  });

  this.clock.tick(1);

  this.player.tech_.hls.throughput = 1000;
  assert.strictEqual(this.player.tech_.hls.throughput,
                     1000,
                     'throughput is set');
  this.player.tech_.hls.bandwidth = 20e10;
  assert.strictEqual(this.player.tech_.hls.throughput,
                     0,
                     'throughput is reset when bandwidth is specified');
});

QUnit.test('a thoughput of zero is ignored in systemBandwidth', function(assert) {
  this.player.src({
    src: 'manifest/master.m3u8',
    type: 'application/vnd.apple.mpegurl'
  });

  this.clock.tick(1);

  this.player.tech_.hls.bandwidth = 20e10;
  assert.strictEqual(this.player.tech_.hls.throughput,
                    0,
                    'throughput is reset when bandwidth is specified');
  assert.strictEqual(this.player.tech_.hls.systemBandwidth,
                     20e10,
                     'systemBandwidth is the same as bandwidth');
});

QUnit.test('systemBandwidth is a combination of thoughput and bandwidth',
function(assert) {
  this.player.src({
    src: 'manifest/master.m3u8',
    type: 'application/vnd.apple.mpegurl'
  });

  this.clock.tick(1);

  this.player.tech_.hls.bandwidth = 20e10;
  this.player.tech_.hls.throughput = 20e10;
  // 1 / ( 1 / 20e10 + 1 / 20e10) = 10e10
  assert.strictEqual(this.player.tech_.hls.systemBandwidth,
                     10e10,
                     'systemBandwidth is the combination of bandwidth and throughput');
});

QUnit.test('requests a reasonable rendition to start', function(assert) {
  this.player.src({
    src: 'manifest/master.m3u8',
    type: 'application/vnd.apple.mpegurl'
  });

  this.clock.tick(1);

  openMediaSource(this.player, this.clock);

  this.standardXHRResponse(this.requests[0],
    '#EXTM3U\n' +
    '#EXT-X-STREAM-INF:BANDWIDTH=50\n' +
    'mediaLow.m3u8\n' +
    '#EXT-X-STREAM-INF:BANDWIDTH=240000\n' +
    'mediaNormal.m3u8\n' +
    '#EXT-X-STREAM-INF:BANDWIDTH=19280000000\n' +
    'mediaHigh.m3u8\n');

  assert.strictEqual(
    this.requests[0].url,
    'manifest/master.m3u8',
    'master playlist requested');
  assert.strictEqual(
    this.requests[1].url,
    absoluteUrl('manifest/mediaNormal.m3u8'),
    'reasonable bandwidth media playlist requested');
});

QUnit.test('upshifts if the initial bandwidth hint is high', function(assert) {
  this.player.src({
    src: 'manifest/master.m3u8',
    type: 'application/vnd.apple.mpegurl'
  });

  this.clock.tick(1);

  openMediaSource(this.player, this.clock);

  this.player.tech_.hls.bandwidth = 10e20;
  this.standardXHRResponse(this.requests[0],
    '#EXTM3U\n' +
    '#EXT-X-STREAM-INF:BANDWIDTH=50\n' +
    'mediaLow.m3u8\n' +
    '#EXT-X-STREAM-INF:BANDWIDTH=240000\n' +
    'mediaNormal.m3u8\n' +
    '#EXT-X-STREAM-INF:BANDWIDTH=19280000000\n' +
    'mediaHigh.m3u8\n');

  assert.strictEqual(
    this.requests[0].url,
    'manifest/master.m3u8',
    'master playlist requested');
  assert.strictEqual(
    this.requests[1].url,
    absoluteUrl('manifest/mediaHigh.m3u8'),
    'high bandwidth media playlist requested');
});

QUnit.test('downshifts if the initial bandwidth hint is low', function(assert) {
  this.player.src({
    src: 'manifest/master.m3u8',
    type: 'application/vnd.apple.mpegurl'
  });

  this.clock.tick(1);

  openMediaSource(this.player, this.clock);

  this.player.tech_.hls.bandwidth = 100;
  this.standardXHRResponse(this.requests[0],
    '#EXTM3U\n' +
    '#EXT-X-STREAM-INF:BANDWIDTH=50\n' +
    'mediaLow.m3u8\n' +
    '#EXT-X-STREAM-INF:BANDWIDTH=240000\n' +
    'mediaNormal.m3u8\n' +
    '#EXT-X-STREAM-INF:BANDWIDTH=19280000000\n' +
    'mediaHigh.m3u8\n');

  assert.strictEqual(
    this.requests[0].url,
    'manifest/master.m3u8',
    'master playlist requested'
  );
  assert.strictEqual(
    this.requests[1].url,
    absoluteUrl('manifest/mediaLow.m3u8'),
    'low bandwidth media playlist requested');
});

QUnit.test('buffer checks are noops until a media playlist is ready', function(assert) {
  this.player.src({
    src: 'manifest/media.m3u8',
    type: 'application/vnd.apple.mpegurl'
  });

  this.clock.tick(1);

  openMediaSource(this.player, this.clock);
  this.clock.tick(10 * 1000);

  assert.strictEqual(1, this.requests.length, 'one request was made');
  assert.strictEqual(this.requests[0].url,
                    'manifest/media.m3u8',
                    'media playlist requested');
});

QUnit.test('buffer checks are noops when only the master is ready', function(assert) {
  this.player.src({
    src: 'manifest/master.m3u8',
    type: 'application/vnd.apple.mpegurl'
  });

  this.clock.tick(1);

  openMediaSource(this.player, this.clock);
  // master
  this.standardXHRResponse(this.requests.shift());
  // media
  this.standardXHRResponse(this.requests.shift());
  // ignore any outstanding segment requests
  this.requests.length = 0;

  // load in a new playlist which will cause playlists.media() to be
  // undefined while it is being fetched
  this.player.src({
    src: 'manifest/master.m3u8',
    type: 'application/vnd.apple.mpegurl'
  });
  openMediaSource(this.player, this.clock);

  // respond with the master playlist but don't send the media playlist yet
  // force media1 to be requested
  this.player.tech_.hls.bandwidth = 1;
  // master
  this.standardXHRResponse(this.requests.shift());
  this.clock.tick(10 * 1000);

  assert.strictEqual(this.requests.length, 1, 'one request was made');
  assert.strictEqual(this.requests[0].url,
                     absoluteUrl('manifest/media1.m3u8'),
                     'media playlist requested');

  // verify stats
  assert.equal(this.player.tech_.hls.stats.bandwidth, 1, 'bandwidth set above');
});

QUnit.test('selects a playlist below the current bandwidth', function(assert) {
  let playlist;

  this.player.src({
    src: 'manifest/master.m3u8',
    type: 'application/vnd.apple.mpegurl'
  });

  this.clock.tick(1);

  openMediaSource(this.player, this.clock);
  this.standardXHRResponse(this.requests[0]);

  // the default playlist has a really high bitrate
  this.player.tech_.hls.playlists.master.playlists[0].attributes.BANDWIDTH = 9e10;
  // playlist 1 has a very low bitrate
  this.player.tech_.hls.playlists.master.playlists[1].attributes.BANDWIDTH = 1;
  // but the detected client bandwidth is really low
  this.player.tech_.hls.bandwidth = 10;

  playlist = this.player.tech_.hls.selectPlaylist();
  assert.strictEqual(playlist,
                     this.player.tech_.hls.playlists.master.playlists[1],
                     'the low bitrate stream is selected');

  // verify stats
  assert.equal(this.player.tech_.hls.stats.bandwidth, 10, 'bandwidth set above');
});

QUnit.test(
'selects a primary rendtion when there are multiple rendtions share same attributes',
function(assert) {
  let playlist;

  this.player.src({
    src: 'manifest/master.m3u8',
    type: 'application/vnd.apple.mpegurl'
  });
  openMediaSource(this.player, this.clock);
  standardXHRResponse(this.requests[0]);

  // covers playlists with same bandwidth but different resolution and different bandwidth
  // but same resolution
  this.player.tech_.hls.playlists.master.playlists[0].attributes.BANDWIDTH = 528;
  this.player.tech_.hls.playlists.master.playlists[1].attributes.BANDWIDTH = 528;
  this.player.tech_.hls.playlists.master.playlists[2].attributes.BANDWIDTH = 728;
  this.player.tech_.hls.playlists.master.playlists[3].attributes.BANDWIDTH = 728;

  this.player.tech_.hls.bandwidth = 1000;

  playlist = this.player.tech_.hls.selectPlaylist();
  assert.strictEqual(
    playlist,
    this.player.tech_.hls.playlists.master.playlists[2],
    'select the rendition with largest bandwidth and just-larger-than video player');

  // verify stats
  assert.equal(this.player.tech_.hls.stats.bandwidth, 1000, 'bandwidth set above');

  // covers playlists share same bandwidth and resolutions
  this.player.tech_.hls.playlists.master.playlists[0].attributes.BANDWIDTH = 728;
  this.player.tech_.hls.playlists.master.playlists[0].attributes.RESOLUTION.width = 960;
  this.player.tech_.hls.playlists.master.playlists[0].attributes.RESOLUTION.height = 540;
  this.player.tech_.hls.playlists.master.playlists[1].attributes.BANDWIDTH = 728;
  this.player.tech_.hls.playlists.master.playlists[2].attributes.BANDWIDTH = 728;
  this.player.tech_.hls.playlists.master.playlists[2].attributes.RESOLUTION.width = 960;
  this.player.tech_.hls.playlists.master.playlists[2].attributes.RESOLUTION.height = 540;
  this.player.tech_.hls.playlists.master.playlists[3].attributes.BANDWIDTH = 728;

  this.player.tech_.hls.bandwidth = 1000;

  playlist = this.player.tech_.hls.selectPlaylist();
  assert.strictEqual(playlist,
                     this.player.tech_.hls.playlists.master.playlists[0],
                     'the primary rendition is selected');
});

QUnit.test('allows initial bandwidth to be provided', function(assert) {
  this.player.src({
    src: 'manifest/master.m3u8',
    type: 'application/vnd.apple.mpegurl'
  });

  this.clock.tick(1);

  openMediaSource(this.player, this.clock);
  this.player.tech_.hls.bandwidth = 500;

  this.requests[0].bandwidth = 1;
  this.requests.shift().respond(200, null,
                                '#EXTM3U\n' +
                                '#EXT-X-PLAYLIST-TYPE:VOD\n' +
                                '#EXT-X-TARGETDURATION:10\n');
  assert.equal(this.player.tech_.hls.bandwidth,
               500,
               'prefers user-specified initial bandwidth');

  // verify stats
  assert.equal(this.player.tech_.hls.stats.bandwidth, 500, 'bandwidth set above');
});

QUnit.test('raises the minimum bitrate for a stream proportionially', function(assert) {
  let playlist;

  this.player.src({
    src: 'manifest/master.m3u8',
    type: 'application/vnd.apple.mpegurl'
  });

  this.clock.tick(1);

  openMediaSource(this.player, this.clock);

  this.standardXHRResponse(this.requests[0]);

  // the default playlist's bandwidth + 10% is assert.equal to the current bandwidth
  this.player.tech_.hls.playlists.master.playlists[0].attributes.BANDWIDTH = 10;
  this.player.tech_.hls.bandwidth = 11;

  // 9.9 * 1.1 < 11
  this.player.tech_.hls.playlists.master.playlists[1].attributes.BANDWIDTH = 9.9;
  playlist = this.player.tech_.hls.selectPlaylist();

  assert.strictEqual(playlist,
                     this.player.tech_.hls.playlists.master.playlists[1],
                     'a lower bitrate stream is selected');

  // verify stats
  assert.equal(this.player.tech_.hls.stats.bandwidth, 11, 'bandwidth set above');
});

QUnit.test('uses the lowest bitrate if no other is suitable', function(assert) {
  let playlist;

  this.player.src({
    src: 'manifest/master.m3u8',
    type: 'application/vnd.apple.mpegurl'
  });

  this.clock.tick(1);

  openMediaSource(this.player, this.clock);

  this.standardXHRResponse(this.requests[0]);

  // the lowest bitrate playlist is much greater than 1b/s
  this.player.tech_.hls.bandwidth = 1;
  playlist = this.player.tech_.hls.selectPlaylist();

  // playlist 1 has the lowest advertised bitrate
  assert.strictEqual(playlist,
                     this.player.tech_.hls.playlists.master.playlists[1],
                     'the lowest bitrate stream is selected');

  // verify stats
  assert.equal(this.player.tech_.hls.stats.bandwidth, 1, 'bandwidth set above');
});

QUnit.test('selects the correct rendition by tech dimensions', function(assert) {
  let playlist;
  let hls;

  this.player.src({
    src: 'manifest/master.m3u8',
    type: 'application/vnd.apple.mpegurl'
  });

  this.clock.tick(1);

  openMediaSource(this.player, this.clock);
  this.standardXHRResponse(this.requests[0]);

  hls = this.player.tech_.hls;

  this.player.width(640);
  this.player.height(360);
  hls.bandwidth = 3000000;

  playlist = hls.selectPlaylist();

  assert.deepEqual(playlist.attributes.RESOLUTION,
                  {width: 960, height: 540},
                  'should return the correct resolution by tech dimensions');
  assert.equal(playlist.attributes.BANDWIDTH,
              1928000,
              'should have the expected bandwidth in case of multiple');

  this.player.width(1920);
  this.player.height(1080);
  hls.bandwidth = 3000000;

  playlist = hls.selectPlaylist();

  assert.deepEqual(playlist.attributes.RESOLUTION,
                   {width: 960, height: 540},
                   'should return the correct resolution by tech dimensions');
  assert.equal(playlist.attributes.BANDWIDTH,
              1928000,
              'should have the expected bandwidth in case of multiple');

  this.player.width(396);
  this.player.height(224);
  playlist = hls.selectPlaylist();

  assert.deepEqual(playlist.attributes.RESOLUTION,
                   {width: 396, height: 224},
                   'should return the correct resolution by ' +
                   'tech dimensions, if exact match');
  assert.equal(playlist.attributes.BANDWIDTH,
               440000,
               'should have the expected bandwidth in case of multiple, if exact match');

  this.player.width(395);
  this.player.height(222);
  playlist = this.player.tech_.hls.selectPlaylist();

  assert.deepEqual(playlist.attributes.RESOLUTION,
                   {width: 396, height: 224},
                   'should return the next larger resolution by tech dimensions, ' +
                   'if no exact match exists');
  assert.equal(playlist.attributes.BANDWIDTH,
               440000,
               'should have the expected bandwidth in case of multiple, if exact match');

  // verify stats
  assert.equal(this.player.tech_.hls.stats.bandwidth, 3000000, 'bandwidth set above');
});

QUnit.test('selects the highest bitrate playlist when the player dimensions are ' +
     'larger than any of the variants', function(assert) {
  let playlist;

  this.player.src({
    src: 'manifest/master.m3u8',
    type: 'application/vnd.apple.mpegurl'
  });

  this.clock.tick(1);

  openMediaSource(this.player, this.clock);
  // master
  this.requests.shift().respond(200, null,
                                '#EXTM3U\n' +
                                '#EXT-X-STREAM-INF:BANDWIDTH=1000,RESOLUTION=2x1\n' +
                                'media.m3u8\n' +
                                '#EXT-X-STREAM-INF:BANDWIDTH=1,RESOLUTION=1x1\n' +
                                'media1.m3u8\n');
  // media
  this.standardXHRResponse(this.requests.shift());
  this.player.tech_.hls.bandwidth = 1e10;

  this.player.width(1024);
  this.player.height(768);

  playlist = this.player.tech_.hls.selectPlaylist();

  assert.equal(playlist.attributes.BANDWIDTH,
               1000,
               'selected the highest bandwidth variant');

  // verify stats
  assert.equal(this.player.tech_.hls.stats.bandwidth, 1e10, 'bandwidth set above');
});

QUnit.test('filters playlists that are currently excluded', function(assert) {
  let playlist;

  this.player.src({
    src: 'manifest/master.m3u8',
    type: 'application/vnd.apple.mpegurl'
  });

  this.clock.tick(1);

  openMediaSource(this.player, this.clock);

  this.player.tech_.hls.bandwidth = 1e10;
  // master
  this.requests.shift().respond(200, null,
                                '#EXTM3U\n' +
                                '#EXT-X-STREAM-INF:BANDWIDTH=1000\n' +
                                'media.m3u8\n' +
                                '#EXT-X-STREAM-INF:BANDWIDTH=1\n' +
                                'media1.m3u8\n');
  // media
  this.standardXHRResponse(this.requests.shift());

  // exclude the current playlist
  this.player.tech_.hls.playlists.master.playlists[0].excludeUntil = +new Date() + 1000;
  playlist = this.player.tech_.hls.selectPlaylist();
  assert.equal(playlist,
               this.player.tech_.hls.playlists.master.playlists[1],
               'respected exclusions');

  // timeout the exclusion
  this.clock.tick(1000);
  playlist = this.player.tech_.hls.selectPlaylist();
  assert.equal(playlist,
               this.player.tech_.hls.playlists.master.playlists[0],
               'expired the exclusion');

  // verify stats
  assert.equal(this.player.tech_.hls.stats.bandwidth, 1e10, 'bandwidth set above');
});

QUnit.test('does not blacklist compatible H.264 codec strings', function(assert) {
  let master;

  this.player.src({
    src: 'manifest/master.m3u8',
    type: 'application/vnd.apple.mpegurl'
  });

  this.clock.tick(1);

  openMediaSource(this.player, this.clock);

  this.player.tech_.hls.bandwidth = 1;
  // master
  this.requests.shift()
    .respond(200, null,
             '#EXTM3U\n' +
             '#EXT-X-STREAM-INF:BANDWIDTH=1,CODECS="avc1.4d400d,mp4a.40.5"\n' +
             'media.m3u8\n' +
             '#EXT-X-STREAM-INF:BANDWIDTH=10,CODECS="avc1.4d400f,mp4a.40.5"\n' +
             'media1.m3u8\n');

  // media
  this.standardXHRResponse(this.requests.shift());
  master = this.player.tech_.hls.playlists.master;
  assert.strictEqual(typeof master.playlists[0].excludeUntil,
                     'undefined',
                     'did not blacklist');
  assert.strictEqual(typeof master.playlists[1].excludeUntil,
                     'undefined',
                     'did not blacklist');

  // verify stats
  assert.equal(this.player.tech_.hls.stats.bandwidth, 1, 'bandwidth set above');
});

QUnit.test('does not blacklist compatible AAC codec strings', function(assert) {
  this.player.src({
    src: 'manifest/master.m3u8',
    type: 'application/vnd.apple.mpegurl'
  });

  this.clock.tick(1);

  openMediaSource(this.player, this.clock);

  // master
  this.requests.shift()
    .respond(200, null,
             '#EXTM3U\n' +
             '#EXT-X-STREAM-INF:BANDWIDTH=1,CODECS="avc1.4d400d,mp4a.40.2"\n' +
             'media.m3u8\n' +
             '#EXT-X-STREAM-INF:BANDWIDTH=10,CODECS="avc1.4d400d,not-an-audio-codec"\n' +
             'media1.m3u8\n');

  // media
  this.standardXHRResponse(this.requests.shift());

  const master = this.player.tech_.hls.playlists.master;

  assert.strictEqual(typeof master.playlists[0].excludeUntil,
                     'undefined',
                     'did not blacklist mp4a.40.2');
  assert.strictEqual(master.playlists[1].excludeUntil,
                     Infinity,
                     'blacklisted invalid audio codec');
});

QUnit.test('cancels outstanding XHRs when seeking', function(assert) {
  this.player.src({
    src: 'manifest/media.m3u8',
    type: 'application/vnd.apple.mpegurl'
  });

  this.clock.tick(1);

  openMediaSource(this.player, this.clock);
  this.standardXHRResponse(this.requests[0]);
  this.player.tech_.hls.media = {
    segments: [{
      uri: '0.ts',
      duration: 10
    }, {
      uri: '1.ts',
      duration: 10
    }]
  };

  // attempt to seek while the download is in progress
  this.player.currentTime(7);
  this.clock.tick(2);

  assert.ok(this.requests[1].aborted, 'XHR aborted');
  assert.strictEqual(this.requests.length, 3, 'opened new XHR');
});

QUnit.test('does not abort segment loading for in-buffer seeking', function(assert) {
  this.player.src({
    src: 'manifest/media.m3u8',
    type: 'application/vnd.apple.mpegurl'
  });

  this.clock.tick(1);

  openMediaSource(this.player, this.clock);
  this.standardXHRResponse(this.requests.shift());
  this.player.tech_.buffered = function() {
    return videojs.createTimeRange(0, 20);
  };

  this.player.tech_.setCurrentTime(11);
  this.clock.tick(1);
  assert.equal(this.requests.length, 1, 'did not abort the outstanding request');
});

QUnit.test('segment 404 should trigger blacklisting of media', function(assert) {
  let media;

  this.player.src({
    src: 'manifest/master.m3u8',
    type: 'application/vnd.apple.mpegurl'
  });

  this.clock.tick(1);

  openMediaSource(this.player, this.clock);

  this.player.tech_.hls.bandwidth = 20000;
  // master
  this.standardXHRResponse(this.requests[0]);
  // media
  this.standardXHRResponse(this.requests[1]);

  media = this.player.tech_.hls.playlists.media_;

  // segment
  this.requests[2].respond(400);
  assert.ok(media.excludeUntil > 0, 'original media blacklisted for some time');
  assert.equal(this.env.log.warn.calls, 1, 'warning logged for blacklist');

  // verify stats
  assert.equal(this.player.tech_.hls.stats.bandwidth, 20000, 'bandwidth set above');
});

QUnit.test('playlist 404 should blacklist media', function(assert) {
  let media;
  let url;
  let blacklistplaylist = 0;
  let retryplaylist = 0;
  let hlsRenditionBlacklistedEvents = 0;

  this.player.src({
    src: 'manifest/master.m3u8',
    type: 'application/vnd.apple.mpegurl'
  });

  this.clock.tick(1);

  openMediaSource(this.player, this.clock);
  this.player.tech_.on('blacklistplaylist', () => blacklistplaylist++);
  this.player.tech_.on('retryplaylist', () => retryplaylist++);
  this.player.tech_.on('usage', (event) => {
    if (event.name === 'hls-rendition-blacklisted') {
      hlsRenditionBlacklistedEvents++;
    }
  });

  this.player.tech_.hls.bandwidth = 1e10;
  // master
  this.requests[0].respond(200, null,
                           '#EXTM3U\n' +
                           '#EXT-X-STREAM-INF:BANDWIDTH=1000\n' +
                           'media.m3u8\n' +
                           '#EXT-X-STREAM-INF:BANDWIDTH=1\n' +
                           'media1.m3u8\n');
  assert.equal(typeof this.player.tech_.hls.playlists.media_,
              'undefined',
              'no media is initially set');

  assert.equal(blacklistplaylist, 0, 'there is no blacklisted playlist');
  assert.equal(hlsRenditionBlacklistedEvents,
               0,
               'no hls-rendition-blacklisted event was fired');
  // media
  this.requests[1].respond(404);
  url = this.requests[1].url.slice(this.requests[1].url.lastIndexOf('/') + 1);
  media = this.player.tech_.hls.playlists.master.playlists[url];
  assert.ok(media.excludeUntil > 0, 'original media blacklisted for some time');
  assert.equal(this.env.log.warn.calls, 1, 'warning logged for blacklist');
  assert.equal(this.env.log.warn.args[0],
              'Problem encountered with the current playlist. ' +
                'HLS playlist request error at URL: media.m3u8 ' +
                'Switching to another playlist.',
              'log generic error message');
  assert.equal(blacklistplaylist, 1, 'there is one blacklisted playlist');
  assert.equal(hlsRenditionBlacklistedEvents,
               1,
               'an hls-rendition-blacklisted event was fired');
  assert.equal(retryplaylist, 0, 'haven\'t retried any playlist');

  // request for the final available media
  this.requests[2].respond(404);
  url = this.requests[2].url.slice(this.requests[2].url.lastIndexOf('/') + 1);
  media = this.player.tech_.hls.playlists.master.playlists[url];

  // media wasn't blacklisted because it's final rendition
  assert.ok(!media.excludeUntil, 'media not blacklisted after playlist 404');
  assert.equal(this.env.log.warn.calls, 1, 'warning logged for blacklist');
  assert.equal(
    this.env.log.warn.args[1],
    'Problem encountered with the current playlist. ' +
      'Trying again since it is the final playlist.',
    'log specific error message for final playlist');
  assert.equal(retryplaylist, 1, 'retried final playlist for once');
  assert.equal(blacklistplaylist, 1, 'there is one blacklisted playlist');
  assert.equal(hlsRenditionBlacklistedEvents,
               1,
               'an hls-rendition-blacklisted event was fired');

  this.clock.tick(2 * 1000);
  // no new request was made since it hasn't been half the segment duration
  assert.strictEqual(3, this.requests.length, 'no new request was made');

  this.clock.tick(3 * 1000);
  // continue loading the final remaining playlist after it wasn't blacklisted
  // when half the segment duaration passed
  assert.strictEqual(4, this.requests.length, 'one more request was made');

  assert.strictEqual(this.requests[3].url,
                     absoluteUrl('manifest/media1.m3u8'),
                     'media playlist requested');

  // verify stats
  assert.equal(this.player.tech_.hls.stats.bandwidth, 1e10, 'bandwidth set above');
});

QUnit.test('blacklists playlist if it has stopped being updated', function(assert) {
  let playliststuck = 0;

  this.player.src({
    src: 'master.m3u8',
    type: 'application/vnd.apple.mpegurl'
  });
  openMediaSource(this.player, this.clock);
  this.player.tech_.triggerReady();

  this.standardXHRResponse(this.requests.shift());

  this.player.tech_.hls.masterPlaylistController_.seekable = function() {
    return videojs.createTimeRange(90, 130);
  };
  this.player.tech_.setCurrentTime(170);
  this.player.tech_.buffered = function() {
    return videojs.createTimeRange(0, 170);
  };
  Hls.Playlist.playlistEnd = function() {
    return 170;
  };

  this.player.tech_.on('playliststuck', () => playliststuck++);
  this.requests.shift().respond(200, null,
                           '#EXTM3U\n' +
                           '#EXT-X-MEDIA-SEQUENCE:16\n' +
                           '#EXTINF:10,\n' +
                           '16.ts\n');

  assert.ok(!this.player.tech_.hls.playlists.media().excludeUntil,
            'playlist was not blacklisted');
  assert.equal(this.env.log.warn.calls, 0, 'no warning logged for blacklist');
  assert.equal(playliststuck, 0, 'there is no stuck playlist');

  this.player.tech_.trigger('play');
  this.player.tech_.trigger('playing');
  // trigger a refresh
  this.clock.tick(10 * 1000);

  this.requests.shift().respond(200, null,
                           '#EXTM3U\n' +
                           '#EXT-X-MEDIA-SEQUENCE:16\n' +
                           '#EXTINF:10,\n' +
                           '16.ts\n');

  assert.ok(this.player.tech_.hls.playlists.media().excludeUntil > 0,
            'playlist blacklisted for some time');
  assert.equal(this.env.log.warn.calls, 1, 'warning logged for blacklist');
  assert.equal(this.env.log.warn.args[0],
              'Problem encountered with the current playlist. ' +
                'Playlist no longer updating. Switching to another playlist.',
              'log specific error message for not updated playlist');
  assert.equal(playliststuck, 1, 'there is one stuck playlist');
});

QUnit.test('never blacklist the playlist if it is the only playlist', function(assert) {
  let media;

  this.player.src({
    src: 'manifest/media.m3u8',
    type: 'application/vnd.apple.mpegurl'
  });
  openMediaSource(this.player, this.clock);

  this.requests.shift().respond(200, null,
                                '#EXTM3U\n' +
                                '#EXTINF:10,\n' +
                                '0.ts\n');

  this.clock.tick(10 * 1000);
  this.requests.shift().respond(404);
  media = this.player.tech_.hls.playlists.media();

  // media wasn't blacklisted because it's final rendition
  assert.ok(!media.excludeUntil, 'media was not blacklisted after playlist 404');
  assert.equal(this.env.log.warn.calls, 1, 'warning logged for blacklist');
  assert.equal(this.env.log.warn.args[0],
              'Problem encountered with the current playlist. ' +
                'Trying again since it is the final playlist.',
              'log specific error message for final playlist');
});

QUnit.test(
'error on the first playlist request does not trigger an error when there is master ' +
  'playlist with only one media playlist',
function(assert) {
  this.player.src({
    src: 'manifest/master.m3u8',
    type: 'application/vnd.apple.mpegurl'
  });
  openMediaSource(this.player, this.clock);

  this.requests[0]
    .respond(200, null,
              '#EXTM3U\n' +
              '#EXT-X-STREAM-INF:BANDWIDTH=1000\n' +
              'media.m3u8\n');

  this.requests[1].respond(404);

  let url = this.requests[1].url.slice(this.requests[1].url.lastIndexOf('/') + 1);
  let media = this.player.tech_.hls.playlists.master.playlists[url];

  // media wasn't blacklisted because it's final rendition
  assert.ok(!media.excludeUntil, 'media was not blacklisted after playlist 404');
  assert.equal(this.env.log.warn.calls, 1, 'warning logged for blacklist');
  assert.equal(this.env.log.warn.args[0],
              'Problem encountered with the current playlist. ' +
                'Trying again since it is the final playlist.',
              'log specific error message for final playlist');
});

QUnit.test('seeking in an empty playlist is a non-erroring noop', function(assert) {
  let requestsLength;

  this.player.src({
    src: 'manifest/empty-live.m3u8',
    type: 'application/vnd.apple.mpegurl'
  });

  this.clock.tick(1);

  openMediaSource(this.player, this.clock);

  this.requests.shift().respond(200, null, '#EXTM3U\n');

  requestsLength = this.requests.length;
  this.player.tech_.setCurrentTime(183);
  this.clock.tick(1);

  assert.equal(this.requests.length, requestsLength, 'made no additional requests');
});

QUnit.test('fire loadedmetadata once we successfully load a playlist', function(assert) {
  let count = 0;

  this.player.src({
    src: 'manifest/master.m3u8',
    type: 'application/vnd.apple.mpegurl'
  });

  this.clock.tick(1);

  openMediaSource(this.player, this.clock);
  let hls = this.player.tech_.hls;

  hls.bandwidth = 20000;
  hls.masterPlaylistController_.masterPlaylistLoader_.on('loadedmetadata', function() {
    count += 1;
  });
  // master
  this.standardXHRResponse(this.requests.shift());
  assert.equal(count, 0,
    'loadedMedia not triggered before requesting playlist');
  // media
  this.requests.shift().respond(404);
  assert.equal(count, 0,
    'loadedMedia not triggered after playlist 404');
  assert.equal(this.env.log.warn.calls, 1, 'warning logged for blacklist');

  // media
  this.standardXHRResponse(this.requests.shift());
  assert.equal(count, 1,
    'loadedMedia triggered after successful recovery from 404');

  // verify stats
  assert.equal(this.player.tech_.hls.stats.bandwidth, 20000, 'bandwidth set above');
});

QUnit.test('sets seekable and duration for live playlists', async function(assert) {
  this.player.src({
    src: 'http://example.com/manifest/missingEndlist.m3u8',
    type: 'application/vnd.apple.mpegurl'
  });

  this.clock.tick(1);

  openMediaSource(this.player, this.clock);

  // since the safe live end will be 3 target durations back, in order for there to be a
  // positive seekable end, there should be at least 4 segments
  this.requests.shift().respond(200, null, `
		#EXTM3U
		#EXT-X-TARGETDURATION:5
		#EXTINF:5
		0.ts
		#EXTINF:5
		1.ts
		#EXTINF:5
		2.ts
		#EXTINF:5
		3.ts
  `);

  assert.equal(this.player.vhs.seekable().length, 1, 'set one seekable range');
  assert.equal(this.player.vhs.seekable().start(0), 0, 'set seekable start');
  assert.equal(this.player.vhs.seekable().end(0), 5, 'set seekable end');

  assert.strictEqual(
    this.player.vhs.duration(),
    Infinity,
    'duration reported by VHS is infinite');
  assert.strictEqual(
    this.player.vhs.mediaSource.duration,
    this.player.vhs.seekable().end(0),
    'duration on the mediaSource is seekable end');
});

QUnit.test('live playlist starts with correct currentTime value', function(assert) {
  this.player.src({
    src: 'http://example.com/manifest/liveStart30sBefore.m3u8',
    type: 'application/vnd.apple.mpegurl'
  });

  this.clock.tick(1);

  openMediaSource(this.player, this.clock);

  this.standardXHRResponse(this.requests[0]);

  this.player.tech_.hls.playlists.trigger('loadedmetadata');

  this.player.tech_.paused = function() {
    return false;
  };
  this.player.tech_.trigger('play');
  this.clock.tick(1);

  let media = this.player.tech_.hls.playlists.media();

  assert.strictEqual(this.player.currentTime(),
                    Hls.Playlist.seekable(media).end(0),
                    'currentTime is updated at playback');
});

QUnit.test(
'estimates seekable ranges for live streams that have been paused for a long time',
function(assert) {
  this.player.src({
    src: 'http://example.com/manifest/liveStart30sBefore.m3u8',
    type: 'application/vnd.apple.mpegurl'
  });

  this.clock.tick(1);

  openMediaSource(this.player, this.clock);

  this.standardXHRResponse(this.requests.shift());
  this.player.tech_.hls.playlists.media().mediaSequence = 172;
  this.player.tech_.hls.playlists.media().syncInfo = {
    mediaSequence: 130,
    time: 80
  };
  this.player.tech_.hls.masterPlaylistController_.onSyncInfoUpdate_();
  assert.equal(this.player.seekable().start(0),
               500,
               'offset the seekable start');
});

QUnit.test('resets the time to the live point when resuming a live stream after a ' +
           'long break', function(assert) {
  let seekTarget;

  this.player.src({
    src: 'live0.m3u8',
    type: 'application/vnd.apple.mpegurl'
  });

  this.clock.tick(1);

  openMediaSource(this.player, this.clock);
  this.requests.shift().respond(200, null,
                                '#EXTM3U\n' +
                                '#EXT-X-MEDIA-SEQUENCE:16\n' +
                                '#EXTINF:10,\n' +
                                '16.ts\n');
  // mock out the player to simulate a live stream that has been
  // playing for awhile
  this.player.tech_.hls.seekable = function() {
    return videojs.createTimeRange(160, 170);
  };
  this.player.tech_.setCurrentTime = function(time) {
    if (typeof time !== 'undefined') {
      seekTarget = time;
    }
  };
  this.player.tech_.played = function() {
    return videojs.createTimeRange(120, 170);
  };
  this.player.tech_.trigger('playing');

  let seekable = this.player.seekable();

  this.player.tech_.trigger('play');
  assert.equal(seekTarget, seekable.end(seekable.length - 1), 'seeked to live point');
  this.player.tech_.trigger('seeked');
});

QUnit.test(
'reloads out-of-date live playlists when switching variants',
function(assert) {
  let oldManifest = testDataManifests['variant-update'];

  this.player.src({
    src: 'http://example.com/master.m3u8',
    type: 'application/vnd.apple.mpegurl'
  });

  this.clock.tick(1);

  openMediaSource(this.player, this.clock);

  this.player.tech_.hls.master = {
    playlists: [{
      mediaSequence: 15,
      segments: [1, 1, 1]
    }, {
      uri: 'http://example.com/variant-update.m3u8',
      mediaSequence: 0,
      segments: [1, 1]
    }]
  };
  // playing segment 15 on playlist zero
  this.player.tech_.hls.media = this.player.tech_.hls.master.playlists[0];
  this.player.mediaIndex = 1;

  testDataManifests['variant-update'] = '#EXTM3U\n' +
    '#EXT-X-MEDIA-SEQUENCE:16\n' +
    '#EXTINF:10,\n' +
    '16.ts\n' +
    '#EXTINF:10,\n' +
    '17.ts\n';

  // switch playlists
  this.player.tech_.hls.selectPlaylist = function() {
    return this.player.tech_.hls.master.playlists[1];
  };
  // timeupdate downloads segment 16 then switches playlists
  this.player.trigger('timeupdate');

  assert.strictEqual(this.player.mediaIndex, 1, 'mediaIndex points at the next segment');
  testDataManifests['variant-update'] = oldManifest;
});

QUnit.test(
'if withCredentials global option is used, withCredentials is set on the XHR object',
function(assert) {
  let hlsOptions = videojs.options.hls;

  this.player.dispose();
  videojs.options.hls = {
    withCredentials: true
  };
  this.player = createPlayer();
  this.player.src({
    src: 'http://example.com/media.m3u8',
    type: 'application/vnd.apple.mpegurl'
  });

  this.clock.tick(1);

  openMediaSource(this.player, this.clock);
  assert.ok(this.requests[0].withCredentials,
           'with credentials should be set to true if that option is passed in');
  videojs.options.hls = hlsOptions;
});

QUnit.test('the withCredentials option overrides the global default', function(assert) {
  let hlsOptions = videojs.options.hls;

  this.player.dispose();
  videojs.options.hls = {
    withCredentials: true
  };
  this.player = createPlayer();
  this.player.src({
    src: 'http://example.com/media.m3u8',
    type: 'application/vnd.apple.mpegurl',
    withCredentials: false
  });

  this.clock.tick(1);

  openMediaSource(this.player, this.clock);
  assert.ok(!this.requests[0].withCredentials,
           'with credentials should be set to false if if overrode global option');
  videojs.options.hls = hlsOptions;
});

QUnit.test('playlist blacklisting duration is set through options', function(assert) {
  let hlsOptions = videojs.options.hls;
  let url;
  let media;

  this.player.dispose();
  videojs.options.hls = {
    blacklistDuration: 3 * 60
  };
  this.player = createPlayer();
  this.player.src({
    src: 'http://example.com/master.m3u8',
    type: 'application/vnd.apple.mpegurl'
  });
  this.player.tech_.triggerReady();
  openMediaSource(this.player, this.clock);
  this.requests[0].respond(200, null,
                           '#EXTM3U\n' +
                           '#EXT-X-STREAM-INF:BANDWIDTH=1000\n' +
                           'media.m3u8\n' +
                           '#EXT-X-STREAM-INF:BANDWIDTH=1\n' +
                           'media1.m3u8\n');
  this.requests[1].respond(404);
  // media
  url = this.requests[1].url.slice(this.requests[1].url.lastIndexOf('/') + 1);
  media = this.player.tech_.hls.playlists.master.playlists[url];
  assert.ok(media.excludeUntil > 0, 'original media blacklisted for some time');
  assert.equal(this.env.log.warn.calls, 1, 'warning logged for blacklist');
  assert.equal(this.env.log.warn.args[0],
              'Problem encountered with the current playlist. ' +
                'HLS playlist request error at URL: media.m3u8 ' +
                'Switching to another playlist.',
              'log generic error message');

  this.clock.tick(2 * 60 * 1000);
  assert.ok(media.excludeUntil - Date.now() > 0, 'original media still be blacklisted');

  this.clock.tick(1 * 60 * 1000);
  assert.equal(media.excludeUntil,
               Date.now(),
               'media\'s exclude time reach to the current time');
  assert.equal(this.env.log.warn.calls, 3, 'warning logged for blacklist');

  videojs.options.hls = hlsOptions;
});

QUnit.test('respects bandwidth option of 0', function(assert) {
  this.player.dispose();
  this.player = createPlayer({ html5: { hls: { bandwidth: 0 } } });

  this.player.src({
    src: 'http://example.com/media.m3u8',
    type: 'application/vnd.apple.mpegurl'
  });

  this.clock.tick(1);

  openMediaSource(this.player, this.clock);
  assert.equal(this.player.tech_.hls.bandwidth, 0, 'set bandwidth to 0');
});

QUnit.test('uses default bandwidth option if non-numerical value provided',
function(assert) {
  this.player.dispose();
  this.player = createPlayer({ html5: { hls: { bandwidth: 'garbage' } } });

  this.player.src({
    src: 'http://example.com/media.m3u8',
    type: 'application/vnd.apple.mpegurl'
  });

  this.clock.tick(1);

  openMediaSource(this.player, this.clock);
  assert.equal(this.player.tech_.hls.bandwidth, 4194304, 'set bandwidth to default');
});

QUnit.test('uses default bandwidth if browser is Android', function(assert) {
  this.player.dispose();

  const origIsAndroid = videojs.browser.IS_ANDROID;

  videojs.browser.IS_ANDROID = false;

  this.player = createPlayer();
  this.player.src({
    src: 'http://example.com/media.m3u8',
    type: 'application/vnd.apple.mpegurl'
  });
  openMediaSource(this.player, this.clock);

  assert.equal(this.player.tech_.hls.bandwidth,
               4194304,
               'set bandwidth to desktop default');

  this.player.dispose();

  videojs.browser.IS_ANDROID = true;

  this.player = createPlayer();
  this.player.src({
    src: 'http://example.com/media.m3u8',
    type: 'application/vnd.apple.mpegurl'
  });
  openMediaSource(this.player, this.clock);

  assert.equal(this.player.tech_.hls.bandwidth,
               4194304,
               'set bandwidth to mobile default');

  videojs.browser.IS_ANDROID = origIsAndroid;
});

QUnit.test('does not break if the playlist has no segments', function(assert) {
  this.player.src({
    src: 'manifest/master.m3u8',
    type: 'application/vnd.apple.mpegurl'
  });

  this.clock.tick(1);

  try {
    openMediaSource(this.player, this.clock);
    this.requests[0].respond(200, null,
                        '#EXTM3U\n' +
                        '#EXT-X-PLAYLIST-TYPE:VOD\n' +
                        '#EXT-X-TARGETDURATION:10\n');
  } catch (e) {
    assert.ok(false, 'an error was thrown');
    throw e;
  }
  assert.ok(true, 'no error was thrown');
  assert.strictEqual(
    this.requests.length,
    1,
    'no this.requestsfor non-existent segments were queued'
  );
});

QUnit.test('can seek before the source buffer opens', function(assert) {
  this.player.src({
    src: 'media.m3u8',
    type: 'application/vnd.apple.mpegurl'
  });

  this.clock.tick(1);

  this.player.tech_.triggerReady();
  this.clock.tick(1);
  this.standardXHRResponse(this.requests.shift());
  this.player.triggerReady();

  this.player.currentTime(1);
  assert.equal(this.player.currentTime(), 1, 'seeked');
});

QUnit.test('resets the switching algorithm if a request times out', function(assert) {
  this.player.src({
    src: 'master.m3u8',
    type: 'application/vnd.apple.mpegurl'
  });

  this.clock.tick(1);

  openMediaSource(this.player, this.clock);
  this.player.tech_.hls.bandwidth = 1e20;

  // master
  this.standardXHRResponse(this.requests.shift());
  // media.m3u8
  this.standardXHRResponse(this.requests.shift());
  // simulate a segment timeout
  this.requests[0].timedout = true;
  // segment
  this.requests.shift().abort();

  this.standardXHRResponse(this.requests.shift());

  assert.strictEqual(this.player.tech_.hls.playlists.media(),
                     this.player.tech_.hls.playlists.master.playlists[1],
                     'reset to the lowest bitrate playlist');

  // verify stats
  assert.equal(this.player.tech_.hls.stats.bandwidth, 1, 'bandwidth is reset too');
});

QUnit.test('disposes the playlist loader', function(assert) {
  let disposes = 0;
  let player;
  let loaderDispose;

  player = createPlayer();
  player.src({
    src: 'manifest/master.m3u8',
    type: 'application/vnd.apple.mpegurl'
  });

  this.clock.tick(1);

  openMediaSource(player, this.clock);
  loaderDispose = player.tech_.hls.playlists.dispose;
  player.tech_.hls.playlists.dispose = function() {
    disposes++;
    loaderDispose.call(player.tech_.hls.playlists);
  };

  player.dispose();
  assert.strictEqual(disposes, 1, 'disposed playlist loader');
});

QUnit.test('remove event handlers on dispose', function(assert) {
  let player;
  let unscoped = 0;

  player = createPlayer();

  const origPlayerOn = player.on.bind(player);
  const origPlayerOff = player.off.bind(player);

  player.on = function(...args) {
    if (typeof args[0] !== 'object') {
      unscoped++;
    }
    origPlayerOn(...args);
  };
  player.off = function(...args) {
    if (typeof args[0] !== 'object') {
      unscoped--;
    }
    origPlayerOff(...args);
  };
  player.src({
    src: 'manifest/master.m3u8',
    type: 'application/vnd.apple.mpegurl'
  });

  this.clock.tick(1);

  openMediaSource(player, this.clock);

  this.standardXHRResponse(this.requests[0]);
  this.standardXHRResponse(this.requests[1]);

  assert.ok(unscoped > 0, 'has unscoped handlers');

  player.dispose();

  assert.ok(unscoped <= 0, 'no unscoped handlers');
});

QUnit.test('the source handler supports HLS mime types', function(assert) {
  assert.ok(HlsSourceHandler.canHandleSource({
    type: 'aPplicatiOn/x-MPegUrl'
  }), 'supports x-mpegurl');
  assert.ok(HlsSourceHandler.canHandleSource({
    type: 'aPplicatiOn/VnD.aPPle.MpEgUrL'
  }), 'supports vnd.apple.mpegurl');
  assert.ok(HlsSourceHandler.canPlayType('aPplicatiOn/VnD.aPPle.MpEgUrL'),
            'supports vnd.apple.mpegurl');
  assert.ok(HlsSourceHandler.canPlayType('aPplicatiOn/x-MPegUrl'),
            'supports x-mpegurl');
});

QUnit.test('the source handler supports DASH mime types', function(assert) {
  assert.ok(HlsSourceHandler.canHandleSource({
    type: 'aPplication/dAsh+xMl'
  }), 'supports application/dash+xml');
  assert.ok(HlsSourceHandler.canPlayType('aPpLicAtion/DaSh+XmL'),
            'supports application/dash+xml');
});

QUnit.test('the source handler does not support non HLS/DASH mime types',
function(assert) {
  assert.ok(!(HlsSourceHandler.canHandleSource({
    type: 'video/mp4'
  }) instanceof HlsHandler), 'does not support mp4');
  assert.ok(!(HlsSourceHandler.canHandleSource({
    type: 'video/x-flv'
  }) instanceof HlsHandler), 'does not support flv');
  assert.ok(!(HlsSourceHandler.canPlayType('video/mp4')),
            'does not support mp4');
  assert.ok(!(HlsSourceHandler.canPlayType('video/x-flv')),
            'does not support flv');
});

QUnit.test('has no effect if native HLS is available', function(assert) {
  const Html5 = videojs.getTech('Html5');
  const oldHtml5CanPlaySource = Html5.canPlaySource;
  let player;

  Html5.canPlaySource = () => true;
  Hls.supportsNativeHls = true;
  player = createPlayer();
  player.src({
    src: 'http://example.com/manifest/master.m3u8',
    type: 'application/x-mpegURL'
  });

  this.clock.tick(1);

  assert.ok(!player.tech_.hls, 'did not load hls tech');
  player.dispose();
  Html5.canPlaySource = oldHtml5CanPlaySource;
});

QUnit.test('loads if native HLS is available and override is set locally',
function(assert) {
  let player;

  Hls.supportsNativeHls = true;
  player = createPlayer({html5: {hls: {overrideNative: true}}});
  this.clock.tick(1);
  player.tech_.featuresNativeVideoTracks = true;
  player.src({
    src: 'http://example.com/manifest/master.m3u8',
    type: 'application/x-mpegURL'
  });
  this.clock.tick(1);

  assert.ok(player.tech_.hls, 'did load hls tech');
  player.dispose();

  player = createPlayer({html5: {hls: {overrideNative: true}}});
  this.clock.tick(1);
  player.tech_.featuresNativeVideoTracks = false;
  player.tech_.featuresNativeAudioTracks = false;
  player.src({
    src: 'http://example.com/manifest/master.m3u8',
    type: 'application/x-mpegURL'
  });
  this.clock.tick(1);

  assert.ok(player.tech_.hls, 'did load hls tech');
  player.dispose();
});

QUnit.test('loads if native HLS is available and override is set globally',
function(assert) {
  videojs.options.hls.overrideNative = true;
  let player;

  Hls.supportsNativeHls = true;
  player = createPlayer();
  player.tech_.featuresNativeVideoTracks = true;
  player.src({
    src: 'http://example.com/manifest/master.m3u8',
    type: 'application/x-mpegURL'
  });
  this.clock.tick(1);
  assert.ok(player.tech_.hls, 'did load hls tech');
  player.dispose();

  player = createPlayer();
  player.tech_.featuresNativeVideoTracks = false;
  player.tech_.featuresNativeAudioTracks = false;
  player.src({
    src: 'http://example.com/manifest/master.m3u8',
    type: 'application/x-mpegURL'
  });

  this.clock.tick(1);

  assert.ok(player.tech_.hls, 'did load hls tech');
  player.dispose();
});

QUnit.test('re-emits mediachange events', function(assert) {
  let mediaChanges = 0;

  this.player.on('mediachange', function() {
    mediaChanges++;
  });

  this.player.src({
    src: 'http://example.com/media.m3u8',
    type: 'application/vnd.apple.mpegurl'
  });

  this.clock.tick(1);

  openMediaSource(this.player, this.clock);
  this.standardXHRResponse(this.requests.shift());

  this.player.tech_.hls.playlists.trigger('mediachange');
  assert.strictEqual(mediaChanges, 1, 'fired mediachange');
});

QUnit.test('can be disposed before finishing initialization', function(assert) {
  let readyHandlers = [];

  this.player.ready = function(callback) {
    readyHandlers.push(callback);
  };
  this.player.src({
    src: 'http://example.com/media.m3u8',
    type: 'application/vnd.apple.mpegurl'
  });

  this.clock.tick(1);
  readyHandlers.shift().call(this.player);

  this.player.src({
    src: 'http://example.com/media.mp4',
    type: 'video/mp4'
  });

  assert.ok(readyHandlers.length > 0, 'registered a ready handler');
  try {
    while (readyHandlers.length) {
      readyHandlers.shift().call(this.player);
      openMediaSource(this.player, this.clock);
    }
    assert.ok(true, 'did not throw an exception');
  } catch (e) {
    assert.ok(false, 'threw an exception');
  }
});

QUnit.test('calling play() at the end of a video replays', async function(assert) {
  let seekTime = -1;

  this.player.src({
    src: 'http://example.com/media.m3u8',
    type: 'application/vnd.apple.mpegurl'
  });

  this.clock.tick(1);

  openMediaSource(this.player, this.clock);
  this.player.tech_.setCurrentTime = function(time) {
    if (typeof time !== 'undefined') {
      seekTime = time;
    }
    return 0;
  };
  this.requests.shift().respond(200, null,
                                '#EXTM3U\n' +
                                '#EXTINF:10,\n' +
                                '0.ts\n' +
                                '#EXT-X-ENDLIST\n');
  this.clock.tick(1);

  const segment = muxedSegment();
  // copy the byte length since the segment bytes get cleared out
  const segmentByteLength = segment.byteLength;

  assert.ok(segmentByteLength, 'the segment has some number of bytes');

  // segment 0
  this.standardXHRResponse(this.requests.shift(), segment);

  await new Promise((accept, reject) => {
    this.player.vhs.masterPlaylistController_.mainSegmentLoader_.on('appending', accept);
  });

  this.player.tech_.ended = function() {
    return true;
  };

  this.player.tech_.trigger('play');
  this.clock.tick(1);
  assert.equal(seekTime, 0, 'seeked to the beginning');

  // verify stats
  assert.equal(this.player.tech_.hls.stats.mediaBytesTransferred,
               segmentByteLength,
               'transferred segment bytes');
  assert.equal(this.player.tech_.hls.stats.mediaRequests, 1, '1 request');
});

QUnit.test('keys are resolved relative to the master playlist', function(assert) {
  this.player.src({
    src: 'video/master-encrypted.m3u8',
    type: 'application/vnd.apple.mpegurl'
  });

  this.clock.tick(1);

  openMediaSource(this.player, this.clock);
  this.requests.shift().respond(200, null,
                                '#EXTM3U\n' +
                                '#EXT-X-STREAM-INF:PROGRAM-ID=1,BANDWIDTH=17\n' +
                                'playlist/playlist.m3u8\n' +
                                '#EXT-X-ENDLIST\n');
  this.clock.tick(1);

  this.requests.shift().respond(200, null,
                                '#EXTM3U\n' +
                                '#EXT-X-TARGETDURATION:15\n' +
                                '#EXT-X-KEY:METHOD=AES-128,URI="keys/key.php"\n' +
                                '#EXTINF:2.833,\n' +
                                'http://media.example.com/fileSequence1.ts\n' +
                                '#EXT-X-ENDLIST\n');
  this.clock.tick(1);

  assert.equal(this.requests.length, 2, 'requested the key');
  assert.equal(this.requests[0].url,
               absoluteUrl('video/playlist/keys/key.php'),
               'resolves multiple relative paths');

  // verify stats
  assert.equal(this.player.tech_.hls.stats.bandwidth, 4194304, 'default');
});

QUnit.test('keys are resolved relative to their containing playlist', function(assert) {
  this.player.src({
    src: 'video/media-encrypted.m3u8',
    type: 'application/vnd.apple.mpegurl'
  });

  this.clock.tick(1);

  openMediaSource(this.player, this.clock);
  this.requests.shift().respond(200, null,
                                '#EXTM3U\n' +
                                '#EXT-X-TARGETDURATION:15\n' +
                                '#EXT-X-KEY:METHOD=AES-128,URI="keys/key.php"\n' +
                                '#EXTINF:2.833,\n' +
                                'http://media.example.com/fileSequence1.ts\n' +
                                '#EXT-X-ENDLIST\n');
  this.clock.tick(1);

  assert.equal(this.requests.length, 2, 'requested a key');
  assert.equal(this.requests[0].url,
               absoluteUrl('video/keys/key.php'),
               'resolves multiple relative paths');
});

QUnit.test('seeking should abort an outstanding key request and create a new one',
function(assert) {
  this.player.src({
    src: 'https://example.com/encrypted.m3u8',
    type: 'application/vnd.apple.mpegurl'
  });

  this.clock.tick(1);

  openMediaSource(this.player, this.clock);

  this.requests.shift().respond(200, null,
                                '#EXTM3U\n' +
                                '#EXT-X-TARGETDURATION:15\n' +
                                '#EXT-X-KEY:METHOD=AES-128,URI="keys/key.php"\n' +
                                '#EXTINF:9,\n' +
                                'http://media.example.com/fileSequence1.ts\n' +
                                '#EXT-X-KEY:METHOD=AES-128,URI="keys/key2.php"\n' +
                                '#EXTINF:9,\n' +
                                'http://media.example.com/fileSequence2.ts\n' +
                                '#EXT-X-ENDLIST\n');
  this.clock.tick(1);

  // segment 1
  this.standardXHRResponse(this.requests.pop());

  this.player.currentTime(11);
  this.clock.tick(2);
  assert.ok(this.requests[0].aborted, 'the key XHR should be aborted');
  // aborted key 1
  this.requests.shift();

  assert.equal(this.requests.length, 2, 'requested the new key');
  assert.equal(this.requests[0].url,
               'https://example.com/' +
               this.player.tech_.hls.playlists.media().segments[1].key.uri,
               'urls should match');

  // verify stats
  assert.equal(this.player.tech_.hls.stats.mediaBytesTransferred, 1024, '1024 bytes');
  assert.equal(this.player.tech_.hls.stats.mediaRequests, 1, '1 request');
});

QUnit.test('switching playlists with an outstanding key request aborts request and ' +
           'loads segment', function(assert) {
  let keyXhr;
  let media = '#EXTM3U\n' +
      '#EXT-X-MEDIA-SEQUENCE:5\n' +
      '#EXT-X-KEY:METHOD=AES-128,URI="https://priv.example.com/key.php?r=52"\n' +
      '#EXTINF:2.833,\n' +
      'http://media.example.com/fileSequence52-A.ts\n' +
      '#EXTINF:15.0,\n' +
      'http://media.example.com/fileSequence52-B.ts\n' +
      '#EXT-X-ENDLIST\n';

  this.player.src({
    src: 'https://example.com/master.m3u8',
    type: 'application/vnd.apple.mpegurl'
  });

  this.clock.tick(1);

  openMediaSource(this.player, this.clock);
  this.player.tech_.trigger('play');
  this.clock.tick(1);

  // master playlist
  this.standardXHRResponse(this.requests.shift());
  // media playlist
  this.requests.shift().respond(200, null, media);
  this.clock.tick(1);

  // first segment of the original media playlist
  this.standardXHRResponse(this.requests.pop());

  assert.equal(this.requests.length, 1, 'key request only one outstanding');
  keyXhr = this.requests.shift();
  assert.ok(!keyXhr.aborted, 'key request outstanding');

  this.player.tech_.hls.playlists.trigger('mediachanging');
  this.player.tech_.hls.playlists.trigger('mediachange');
  this.clock.tick(1);

  assert.ok(keyXhr.aborted, 'key request aborted');
  assert.equal(this.requests.length, 2, 'loaded key and segment');
  assert.equal(this.requests[0].url,
               'https://priv.example.com/key.php?r=52',
               'requested the key');
  assert.equal(this.requests[1].url,
               'http://media.example.com/fileSequence52-A.ts',
               'requested the segment');
  // verify stats
  assert.equal(this.player.tech_.hls.stats.mediaBytesTransferred, 1024, '1024 bytes');
  assert.equal(this.player.tech_.hls.stats.mediaRequests, 1, '1 request');
});

QUnit.test('does not download segments if preload option set to none', function(assert) {
  this.player.preload('none');
  this.player.src({
    src: 'master.m3u8',
    type: 'application/vnd.apple.mpegurl'
  });

  this.clock.tick(1);

  openMediaSource(this.player, this.clock);
  // master
  this.standardXHRResponse(this.requests.shift());
  // media
  this.standardXHRResponse(this.requests.shift());
  this.clock.tick(10 * 1000);

  this.requests = this.requests.filter(function(request) {
    return !(/m3u8$/).test(request.uri);
  });
  assert.equal(this.requests.length, 0, 'did not download any segments');

  // verify stats
  assert.equal(this.player.tech_.hls.stats.bandwidth, 4194304, 'default');
});

// workaround https://bugzilla.mozilla.org/show_bug.cgi?id=548397
QUnit.test('selectPlaylist does not fail if getComputedStyle returns null',
function(assert) {
  let oldGetComputedStyle = window.getComputedStyle;

  window.getComputedStyle = function() {
    return null;
  };

  this.player.src({
    src: 'master.m3u8',
    type: 'application/vnd.apple.mpegurl'
  });

  this.clock.tick(1);

  openMediaSource(this.player, this.clock);
  // master
  this.standardXHRResponse(this.requests.shift());
  // media
  this.standardXHRResponse(this.requests.shift());

  this.player.tech_.hls.selectPlaylist();
  assert.ok(true, 'should not throw');
  window.getComputedStyle = oldGetComputedStyle;

  // verify stats
  assert.equal(this.player.tech_.hls.stats.bandwidth, 4194304, 'default');
});

QUnit.test('resolves relative key URLs against the playlist', function(assert) {
  this.player.src({
    src: 'https://example.com/media.m3u8',
    type: 'application/vnd.apple.mpegurl'
  });

  this.clock.tick(1);

  openMediaSource(this.player, this.clock);
  this.requests.shift()
    .respond(200, null,
             '#EXTM3U\n' +
             '#EXT-X-MEDIA-SEQUENCE:5\n' +
             '#EXT-X-KEY:METHOD=AES-128,URI="key.php?r=52"\n' +
             '#EXTINF:2.833,\n' +
             'http://media.example.com/fileSequence52-A.ts\n' +
             '#EXT-X-ENDLIST\n');
  this.clock.tick(1);

  assert.equal(this.requests[0].url,
               'https://example.com/key.php?r=52',
               'resolves the key URL');
});

QUnit.test(
'adds 1 default audio track if we have not parsed any and the playlist is loaded',
function(assert) {
  this.player.src({
    src: 'manifest/master.m3u8',
    type: 'application/vnd.apple.mpegurl'
  });

  this.clock.tick(1);

  assert.equal(this.player.audioTracks().length, 0, 'zero audio tracks at load time');

  openMediaSource(this.player, this.clock);

  // master
  this.standardXHRResponse(this.requests.shift());
  // media
  this.standardXHRResponse(this.requests.shift());

  assert.equal(this.player.audioTracks().length, 1, 'one audio track after load');
  assert.equal(this.player.audioTracks()[0].label, 'default', 'set the label');
});

QUnit.test('adds audio tracks if we have parsed some from a playlist', function(assert) {
  this.player.src({
    src: 'manifest/multipleAudioGroups.m3u8',
    type: 'application/vnd.apple.mpegurl'
  });

  this.clock.tick(1);

  assert.equal(this.player.audioTracks().length, 0, 'zero audio tracks at load time');

  openMediaSource(this.player, this.clock);

  // master
  this.standardXHRResponse(this.requests.shift());
  // media
  this.standardXHRResponse(this.requests.shift());
  let vjsAudioTracks = this.player.audioTracks();

  assert.equal(vjsAudioTracks.length, 3, '3 active vjs tracks');

  assert.equal(vjsAudioTracks[0].enabled, true, 'default track is enabled');

  vjsAudioTracks[1].enabled = true;
  assert.equal(vjsAudioTracks[1].enabled, true, 'new track is enabled on vjs');
  assert.equal(vjsAudioTracks[0].enabled, false, 'main track is disabled');
});

QUnit.test('cleans up the buffer when loading live segments', async function(assert) {
  let seekable = videojs.createTimeRanges([[0, 70]]);

  this.player.src({
    src: 'liveStart30sBefore.m3u8',
    type: 'application/vnd.apple.mpegurl'
  });

  this.clock.tick(1);

  openMediaSource(this.player, this.clock);

  this.player.tech_.hls.masterPlaylistController_.seekable = function() {
    return seekable;
  };

  this.player.tech_.hls.bandwidth = 20e10;
  this.player.tech_.triggerReady();
  // media
  this.standardXHRResponse(this.requests[0]);

  this.player.tech_.hls.playlists.trigger('loadedmetadata');
  this.player.tech_.trigger('canplay');
  this.player.tech_.paused = function() {
    return false;
  };
  this.player.tech_.trigger('play');
  this.clock.tick(1);

  const mpc = this.player.tech_.hls.masterPlaylistController_;

  // request first playable segment
  await requestAndAppendSegment({
    request: this.requests[1],
    mediaSource: mpc.mediaSource,
    segmentLoader: mpc.mainSegmentLoader_,
    clock: this.clock
  });

  const audioRemoves = [];
  const videoRemoves = [];
  const audioBuffer = mpc.sourceUpdater_.audioBuffer;
  const videoBuffer = mpc.sourceUpdater_.videoBuffer;
  const origAudioRemove = audioBuffer.remove.bind(audioBuffer);
  const origVideoRemove = videoBuffer.remove.bind(videoBuffer);

  audioBuffer.remove = (start, end) => {
    audioRemoves.push({start, end});
    origAudioRemove();
  };
  videoBuffer.remove = (start, end) => {
    videoRemoves.push({start, end});
    origVideoRemove();
  };

  // since source buffers are mocked, must fake that there's buffered data, or else we
  // don't bother processing removes
  audioBuffer.buffered = videojs.createTimeRanges([[10, 20]]);
  videoBuffer.buffered = videojs.createTimeRanges([[15, 25]]);

  // request second segment, and give enough time for the source buffer to process removes
  await requestAndAppendSegment({
    request: this.requests[2],
    mediaSource: mpc.mediaSource,
    segmentLoader: mpc.mainSegmentLoader_,
    clock: this.clock
  });

  assert.equal(audioRemoves.length, 1, 'one audio remove');
  assert.equal(videoRemoves.length, 1, 'one video remove');
  // segment-loader removes at currentTime - 30
  assert.deepEqual(
    audioRemoves[0],
    { start: 0, end: 40 },
    'removed from audio buffer with right range');
  assert.deepEqual(
    videoRemoves[0],
    { start: 0, end: 40 },
    'removed from video buffer with right range');
});

QUnit.test('cleans up the buffer based on currentTime when loading a live segment ' +
           'if seekable start is after currentTime', async function(assert) {
  let seekable = videojs.createTimeRanges([[0, 80]]);

  this.player.src({
    src: 'liveStart30sBefore.m3u8',
    type: 'application/vnd.apple.mpegurl'
  });
  openMediaSource(this.player, this.clock);
  this.player.tech_.hls.masterPlaylistController_.seekable = function() {
    return seekable;
  };

  this.player.tech_.hls.bandwidth = 20e10;
  this.player.tech_.triggerReady();
   // media
  this.standardXHRResponse(this.requests.shift());
  this.player.tech_.hls.playlists.trigger('loadedmetadata');
  this.player.tech_.trigger('canplay');

  this.player.tech_.paused = function() {
    return false;
  };

  this.player.tech_.trigger('play');
  this.clock.tick(1);

  const mpc = this.player.tech_.hls.masterPlaylistController_;

  // request first playable segment
  await requestAndAppendSegment({
    request: this.requests.shift(),
    mediaSource: mpc.mediaSource,
    segmentLoader: mpc.mainSegmentLoader_,
    clock: this.clock
  });

  // Change seekable so that it starts *after* the currentTime which was set
  // based on the previous seekable range (the end of 80)
  seekable = videojs.createTimeRanges([[100, 120]]);
  this.clock.tick(1);

  const audioRemoves = [];
  const videoRemoves = [];
  const audioBuffer = mpc.sourceUpdater_.audioBuffer;
  const videoBuffer = mpc.sourceUpdater_.videoBuffer;
  const origAudioRemove = audioBuffer.remove.bind(audioBuffer);
  const origVideoRemove = videoBuffer.remove.bind(videoBuffer);

  audioBuffer.remove = (start, end) => {
    audioRemoves.push({start, end});
    origAudioRemove();
  };
  videoBuffer.remove = (start, end) => {
    videoRemoves.push({start, end});
    origVideoRemove();
  };

  // since source buffers are mocked, must fake that there's buffered data, or else we
  // don't bother processing removes
  audioBuffer.buffered = videojs.createTimeRanges([[10, 20]]);
  videoBuffer.buffered = videojs.createTimeRanges([[15, 25]]);

  // prevent trying to correct live time
  disposePlaybackWatcher(this.player);

  // request second segment, and give enough time for the source buffer to process removes
  await requestAndAppendSegment({
    request: this.requests.shift(),
    mediaSource: mpc.mediaSource,
    segmentLoader: mpc.mainSegmentLoader_,
    clock: this.clock
  });

  assert.equal(audioRemoves.length, 1, 'one audio remove');
  assert.equal(videoRemoves.length, 1, 'one video remove');
  // segment-loader removes at currentTime - 30
  assert.deepEqual(
    audioRemoves[0],
    { start: 0, end: 80 - 30 },
    'removed from audio buffer with right range');
  assert.deepEqual(
    videoRemoves[0],
    { start: 0, end: 80 - 30 },
    'removed from video buffer with right range');
});

QUnit.test('cleans up the buffer when loading VOD segments', async function(assert) {
  this.player.src({
    src: 'manifest/master.m3u8',
    type: 'application/vnd.apple.mpegurl'
  });

  this.clock.tick(1);

  openMediaSource(this.player, this.clock);

  this.player.width(640);
  this.player.height(360);
  this.player.tech_.hls.bandwidth = 20e10;
  // master
  this.standardXHRResponse(this.requests[0]);
  // media
  this.standardXHRResponse(this.requests[1]);

  const mpc = this.player.tech_.hls.masterPlaylistController_;

  // first segment request will set up all of the source buffers we need
  await requestAndAppendSegment({
    request: this.requests[2],
    mediaSource: mpc.mediaSource,
    segmentLoader: mpc.mainSegmentLoader_,
    clock: this.clock,
    tickClock: false
  });

  // the seek will have removed everything to the duration of the video, so we want to
  // only start tracking removes after the seek, once the next segment request is made
  this.player.currentTime(120);

  const audioRemoves = [];
  const videoRemoves = [];
  const audioBuffer = mpc.sourceUpdater_.audioBuffer;
  const videoBuffer = mpc.sourceUpdater_.videoBuffer;
  const origAudioRemove = audioBuffer.remove.bind(audioBuffer);
  const origVideoRemove = videoBuffer.remove.bind(videoBuffer);

  audioBuffer.remove = (start, end) => {
    audioRemoves.push({start, end});
    origAudioRemove();
  };
  videoBuffer.remove = (start, end) => {
    videoRemoves.push({start, end});
    origVideoRemove();
  };

  // since source buffers are mocked, must fake that there's buffered data, or else we
  // don't bother processing removes
  audioBuffer.buffered = videojs.createTimeRanges([[0, 10]]);
  videoBuffer.buffered = videojs.createTimeRanges([[1, 11]]);

  // This requires 2 clock ticks because after updateend monitorBuffer_ is called
  // to setup fillBuffer on the next tick, but the seek also causes monitorBuffer_ to be
  // called, which cancels the previously set timeout and sets a new one for the following
  // tick.
  this.clock.tick(2);

  // request second segment, and give enough time for the source buffer to process removes
  await requestAndAppendSegment({
    request: this.requests[3],
    mediaSource: mpc.mediaSource,
    segmentLoader: mpc.mainSegmentLoader_,
    clock: this.clock
  });

  assert.equal(audioRemoves.length, 1, 'one audio remove');
  assert.equal(videoRemoves.length, 1, 'one video remove');
  // segment-loader removes at currentTime - 30
  assert.deepEqual(
    audioRemoves[0],
    { start: 0, end: 120 - 30 },
    'removed from audio buffer with right range');
  assert.deepEqual(
    videoRemoves[0],
    { start: 0, end: 120 - 30 },
    'removed from video buffer with right range');
});

QUnit.test('when mediaGroup changes enabled track should not change', function(assert) {
  let hlsAudioChangeEvents = 0;

  this.player.src({
    src: 'manifest/multipleAudioGroups.m3u8',
    type: 'application/vnd.apple.mpegurl'
  });

  this.clock.tick(1);

  openMediaSource(this.player, this.clock);

  this.player.tech_.on('usage', (event) => {
    if (event.name === 'hls-audio-change') {
      hlsAudioChangeEvents++;
    }
  });

  // master
  this.standardXHRResponse(this.requests.shift());
  // video media
  this.standardXHRResponse(this.requests.shift());
  let hls = this.player.tech_.hls;
  let mpc = hls.masterPlaylistController_;
  let audioTracks = this.player.audioTracks();

  assert.equal(hlsAudioChangeEvents, 0, 'no hls-audio-change event was fired');
  assert.equal(audioTracks.length, 3, 'three audio tracks after load');
  assert.equal(audioTracks[0].enabled, true, 'track one enabled after load');

  let oldMediaGroup = hls.playlists.media().attributes.AUDIO;

  // clear out any outstanding requests
  this.requests.length = 0;
  // force mpc to select a playlist from a new media group
  mpc.masterPlaylistLoader_.media(mpc.master().playlists[0]);
  this.clock.tick(1);

  // video media
  this.standardXHRResponse(this.requests.shift());

  assert.notEqual(oldMediaGroup,
                  hls.playlists.media().attributes.AUDIO,
                  'selected a new playlist');
  audioTracks = this.player.audioTracks();
  let activeGroup = mpc.mediaTypes_.AUDIO.activeGroup(audioTracks[0]);

  assert.equal(audioTracks.length, 3, 'three audio tracks after changing mediaGroup');
  assert.ok(activeGroup.default, 'track one should be the default');
  assert.ok(audioTracks[0].enabled, 'enabled the default track');
  assert.notOk(audioTracks[1].enabled, 'disabled track two');
  assert.notOk(audioTracks[2].enabled, 'disabled track three');

  audioTracks[1].enabled = true;
  assert.notOk(audioTracks[0].enabled, 'disabled track one');
  assert.ok(audioTracks[1].enabled, 'enabled track two');
  assert.notOk(audioTracks[2].enabled, 'disabled track three');

  oldMediaGroup = hls.playlists.media().attributes.AUDIO;
  // clear out any outstanding requests
  this.requests.length = 0;
  // swap back to the old media group
  // this playlist is already loaded so no new requests are made
  mpc.masterPlaylistLoader_.media(mpc.master().playlists[3]);
  this.clock.tick(1);

  assert.notEqual(oldMediaGroup,
                  hls.playlists.media().attributes.AUDIO,
                  'selected a new playlist');
  audioTracks = this.player.audioTracks();

  assert.equal(hlsAudioChangeEvents, 1, 'an hls-audio-change event was fired');
  assert.equal(audioTracks.length, 3, 'three audio tracks after reverting mediaGroup');
  assert.notOk(audioTracks[0].enabled, 'the default track is still disabled');
  assert.ok(audioTracks[1].enabled, 'track two is still enabled');
  assert.notOk(audioTracks[2].enabled, 'track three is still disabled');
});

QUnit.test('Allows specifying the beforeRequest function on the player',
function(assert) {
  let beforeRequestCalled = false;

  this.player.src({
    src: 'master.m3u8',
    type: 'application/vnd.apple.mpegurl'
  });

  this.clock.tick(1);

  openMediaSource(this.player, this.clock);

  this.player.tech_.hls.xhr.beforeRequest = function() {
    beforeRequestCalled = true;
  };
  // master
  this.standardXHRResponse(this.requests.shift());
  // media
  this.standardXHRResponse(this.requests.shift());

  assert.ok(beforeRequestCalled, 'beforeRequest was called');

  // verify stats
  assert.equal(this.player.tech_.hls.stats.bandwidth, 4194304, 'default');
});

QUnit.test('Allows specifying the beforeRequest function globally', function(assert) {
  let beforeRequestCalled = false;

  videojs.Hls.xhr.beforeRequest = function() {
    beforeRequestCalled = true;
  };

  this.player.src({
    src: 'master.m3u8',
    type: 'application/vnd.apple.mpegurl'
  });

  this.clock.tick(1);

  openMediaSource(this.player, this.clock);
  // master
  this.standardXHRResponse(this.requests.shift());

  assert.ok(beforeRequestCalled, 'beforeRequest was called');

  delete videojs.Hls.xhr.beforeRequest;

  // verify stats
  assert.equal(this.player.tech_.hls.stats.bandwidth, 4194304, 'default');
});

QUnit.test('Allows overriding the global beforeRequest function', function(assert) {
  let beforeGlobalRequestCalled = 0;
  let beforeLocalRequestCalled = 0;

  videojs.Hls.xhr.beforeRequest = function() {
    beforeGlobalRequestCalled++;
  };

  this.player.src({
    src: 'master.m3u8',
    type: 'application/vnd.apple.mpegurl'
  });

  this.clock.tick(1);

  openMediaSource(this.player, this.clock);

  this.player.tech_.hls.xhr.beforeRequest = function() {
    beforeLocalRequestCalled++;
  };
  // master
  this.standardXHRResponse(this.requests.shift());
  // media
  this.standardXHRResponse(this.requests.shift());
  // ts
  this.standardXHRResponse(this.requests.shift());

  assert.equal(beforeLocalRequestCalled, 2, 'local beforeRequest was called twice ' +
                                           'for the media playlist and media');
  assert.equal(beforeGlobalRequestCalled, 1, 'global beforeRequest was called once ' +
                                            'for the master playlist');

  delete videojs.Hls.xhr.beforeRequest;
});

QUnit.test('passes useCueTags hls option to master playlist controller',
function(assert) {
  this.player.src({
    src: 'master.m3u8',
    type: 'application/vnd.apple.mpegurl'
  });

  this.clock.tick(1);

  assert.ok(!this.player.tech_.hls.masterPlaylistController_.useCueTags_,
           'useCueTags is falsy by default');

  let origHlsOptions = videojs.options.hls;

  videojs.options.hls = {
    useCueTags: true
  };

  this.player.dispose();
  this.player = createPlayer();
  this.player.src({
    src: 'http://example.com/media.m3u8',
    type: 'application/vnd.apple.mpegurl'
  });

  this.clock.tick(1);

  assert.ok(this.player.tech_.hls.masterPlaylistController_.useCueTags_,
           'useCueTags passed to master playlist controller');

  videojs.options.hls = origHlsOptions;
});

// TODO: This test fails intermittently. Turn on when fixed to always pass.
QUnit.skip('populates quality levels list when available', function(assert) {
  this.player.src({
    src: 'manifest/master.m3u8',
    type: 'application/vnd.apple.mpegurl'
  });

  this.clock.tick(1);

  openMediaSource(this.player, this.clock);

  assert.ok(this.player.tech_.hls.qualityLevels_, 'added quality levels');

  let qualityLevels = this.player.qualityLevels();
  let addCount = 0;
  let changeCount = 0;

  qualityLevels.on('addqualitylevel', () => {
    addCount++;
  });

  qualityLevels.on('change', () => {
    changeCount++;
  });

  // master
  this.standardXHRResponse(this.requests.shift());
  // media
  this.standardXHRResponse(this.requests.shift());

  assert.equal(addCount, 4, 'four levels added from master');
  assert.equal(changeCount, 1, 'selected initial quality level');

  this.player.dispose();
  this.player = createPlayer({}, {
    src: 'http://example.com/media.m3u8',
    type: 'application/vnd.apple.mpegurl'
  }, this.clock);
  openMediaSource(this.player, this.clock);

  assert.ok(this.player.tech_.hls.qualityLevels_,
            'added quality levels from video with source');
});

QUnit.test('configures eme if present on selectedinitialmedia', function(assert) {
  this.player.eme = {
    options: {
      previousSetting: 1
    }
  };
  this.player.src({
    src: 'manifest/master.mpd',
    type: 'application/dash+xml',
    keySystems: {
      keySystem1: {
        url: 'url1'
      }
    }
  });

  this.clock.tick(1);

  this.player.tech_.hls.playlists = {
    media: () => {
      return {
        attributes: {
          CODECS: 'video-codec'
        },
        contentProtection: {
          keySystem1: {
            pssh: 'test'
          }
        }
      };
    },
    // mocked for renditions mixin
    master: {
      playlists: []
    }
  };
  this.player.tech_.hls.masterPlaylistController_.mediaTypes_ = {
    SUBTITLES: {},
    AUDIO: {
      activePlaylistLoader: {
        media: () => {
          return {
            attributes: {
              CODECS: 'audio-codec'
            }
          };
        }
      }
    }
  };
  this.player.tech_.hls.masterPlaylistController_.trigger('selectedinitialmedia');

  assert.deepEqual(this.player.eme.options, {
    previousSetting: 1
  }, 'did not modify plugin options');

  assert.deepEqual(this.player.currentSource(), {
    src: 'manifest/master.mpd',
    type: 'application/dash+xml',
    keySystems: {
      keySystem1: {
        url: 'url1',
        audioContentType: 'audio/mp4; codecs="audio-codec"',
        videoContentType: 'video/mp4; codecs="video-codec"',
        pssh: 'test'
      }
    }
  }, 'set source eme options');
});

QUnit.test('does not set source keySystems if keySystems not provided by source',
function(assert) {
  this.player.src({
    src: 'manifest/master.mpd',
    type: 'application/dash+xml'
  });

  this.clock.tick(1);

  this.player.tech_.hls.playlists = {
    media: () => {
      return {
        attributes: {
          CODECS: 'video-codec'
        },
        contentProtection: {
          keySystem1: {
            pssh: 'test'
          }
        }
      };
    },
    // mocked for renditions mixin
    master: {
      playlists: []
    }
  };
  this.player.tech_.hls.masterPlaylistController_.mediaTypes_ = {
    SUBTITLES: {},
    AUDIO: {
      activePlaylistLoader: {
        media: () => {
          return {
            attributes: {
              CODECS: 'audio-codec'
            }
          };
        }
      }
    }
  };
  this.player.tech_.hls.masterPlaylistController_.trigger('selectedinitialmedia');

  assert.deepEqual(this.player.currentSource(), {
    src: 'manifest/master.mpd',
    type: 'application/dash+xml'
  }, 'does not set source eme options');
});

QUnit.test('stores bandwidth and throughput in localStorage when global option is true',
function(assert) {
  videojs.options.hls = {
    useBandwidthFromLocalStorage: true
  };
  this.player.src({
    src: 'manifest/master.m3u8',
    type: 'application/vnd.apple.mpegurl'
  });
  openMediaSource(this.player, this.clock);
   // master
  this.standardXHRResponse(this.requests.shift());
  // media
  this.standardXHRResponse(this.requests.shift());

  assert.notOk(
    window.localStorage.getItem(LOCAL_STORAGE_KEY), 'nothing in local storage');

  this.player.tech_.hls.masterPlaylistController_.mainSegmentLoader_.bandwidth = 11;
  this.player.tech_.hls.masterPlaylistController_.mainSegmentLoader_.throughput.rate = 22;
  this.player.tech_.trigger('bandwidthupdate');

  const storedObject = JSON.parse(window.localStorage.getItem(LOCAL_STORAGE_KEY));

  assert.equal(parseInt(storedObject.bandwidth, 10), 11, 'set bandwidth');
  assert.equal(parseInt(storedObject.throughput, 10), 22, 'set throughput');
});

QUnit.test('stores bandwidth and throughput in localStorage when player option is true',
function(assert) {
  this.player.dispose();
  this.player = createPlayer({
    html5: {
      hls: {
        useBandwidthFromLocalStorage: true
      }
    }
  });
  this.player.src({
    src: 'manifest/master.m3u8',
    type: 'application/vnd.apple.mpegurl'
  });
  openMediaSource(this.player, this.clock);

  // master
  this.standardXHRResponse(this.requests.shift());
  // media
  this.standardXHRResponse(this.requests.shift());

  assert.notOk(
    window.localStorage.getItem(LOCAL_STORAGE_KEY), 'nothing in local storage');

  this.player.tech_.hls.masterPlaylistController_.mainSegmentLoader_.bandwidth = 11;
  this.player.tech_.hls.masterPlaylistController_.mainSegmentLoader_.throughput.rate = 22;
  this.player.tech_.trigger('bandwidthupdate');

  const storedObject = JSON.parse(window.localStorage.getItem(LOCAL_STORAGE_KEY));

  assert.equal(parseInt(storedObject.bandwidth, 10), 11, 'set bandwidth');
  assert.equal(parseInt(storedObject.throughput, 10), 22, 'set throughput');
});

QUnit.test('stores bandwidth and throughput in localStorage when source option is true',
function(assert) {
  this.player.dispose();
  this.player = createPlayer();
  this.player.src({
    src: 'manifest/master.m3u8',
    type: 'application/vnd.apple.mpegurl',
    useBandwidthFromLocalStorage: true
  });
  openMediaSource(this.player, this.clock);

  // master
  this.standardXHRResponse(this.requests.shift());
  // media
  this.standardXHRResponse(this.requests.shift());

  assert.notOk(
    window.localStorage.getItem(LOCAL_STORAGE_KEY), 'nothing in local storage');

  this.player.tech_.hls.masterPlaylistController_.mainSegmentLoader_.bandwidth = 11;
  this.player.tech_.hls.masterPlaylistController_.mainSegmentLoader_.throughput.rate = 22;
  this.player.tech_.trigger('bandwidthupdate');

  const storedObject = JSON.parse(window.localStorage.getItem(LOCAL_STORAGE_KEY));

  assert.equal(parseInt(storedObject.bandwidth, 10), 11, 'set bandwidth');
  assert.equal(parseInt(storedObject.throughput, 10), 22, 'set throughput');
});

QUnit.test('source localStorage option takes priority over player option',
function(assert) {
  this.player.dispose();
  this.player = createPlayer({
    html5: {
      hls: {
        useBandwidthFromLocalStorage: false
      }
    }
  });
  this.player.src({
    src: 'manifest/master.m3u8',
    type: 'application/vnd.apple.mpegurl',
    useBandwidthFromLocalStorage: true
  });
  openMediaSource(this.player, this.clock);

  // master
  this.standardXHRResponse(this.requests.shift());
  // media
  this.standardXHRResponse(this.requests.shift());

  assert.notOk(
    window.localStorage.getItem(LOCAL_STORAGE_KEY), 'nothing in local storage');

  this.player.tech_.hls.masterPlaylistController_.mainSegmentLoader_.bandwidth = 11;
  this.player.tech_.hls.masterPlaylistController_.mainSegmentLoader_.throughput.rate = 22;
  this.player.tech_.trigger('bandwidthupdate');

  const storedObject = JSON.parse(window.localStorage.getItem(LOCAL_STORAGE_KEY));

  assert.equal(parseInt(storedObject.bandwidth, 10), 11, 'set bandwidth');
  assert.equal(parseInt(storedObject.throughput, 10), 22, 'set throughput');
});

QUnit.test('does not store bandwidth and throughput in localStorage by default',
function(assert) {
  this.player = createPlayer();
  this.player.src({
    src: 'manifest/master.m3u8',
    type: 'application/vnd.apple.mpegurl'
  });
  openMediaSource(this.player, this.clock);

   // master
  this.standardXHRResponse(this.requests.shift());
  // media
  this.standardXHRResponse(this.requests.shift());

  assert.notOk(
    window.localStorage.getItem(LOCAL_STORAGE_KEY), 'nothing in local storage');

  this.player.tech_.hls.masterPlaylistController_.mainSegmentLoader_.bandwidth = 11;
  this.player.tech_.hls.masterPlaylistController_.mainSegmentLoader_.throughput.rate = 22;
  this.player.tech_.trigger('bandwidthupdate');

  assert.notOk(
    window.localStorage.getItem(LOCAL_STORAGE_KEY), 'nothing in local storage');
});

QUnit.test('retrieves bandwidth and throughput from localStorage', function(assert) {
  window.localStorage.setItem(LOCAL_STORAGE_KEY, JSON.stringify({
    bandwidth: 33,
    throughput: 44
  }));

  let bandwidthUsageEvents = 0;
  let throughputUsageEvents = 0;
  const usageListener = (event) => {
    if (event.name === 'hls-bandwidth-from-local-storage') {
      bandwidthUsageEvents++;
    }
    if (event.name === 'hls-throughput-from-local-storage') {
      throughputUsageEvents++;
    }
  };

  // values must be stored before player is created, otherwise defaults are provided
  this.player = createPlayer();
  this.player.tech_.on('usage', usageListener);
  this.player.src({
    src: 'manifest/master.m3u8',
    type: 'application/vnd.apple.mpegurl'
  });
  openMediaSource(this.player, this.clock);

  assert.equal(this.player.tech_.hls.bandwidth,
               4194304,
               'uses default bandwidth when no option to use stored bandwidth');
  assert.notOk(this.player.tech_.hls.throughput,
               'no throughput when no option to use stored throughput');

  assert.equal(bandwidthUsageEvents, 0, 'no bandwidth usage event');
  assert.equal(throughputUsageEvents, 0, 'no throughput usage event');

  const origHlsOptions = videojs.options.hls;

  videojs.options.hls = {
    useBandwidthFromLocalStorage: true
  };
  this.player = createPlayer();
  this.player.tech_.on('usage', usageListener);
  this.player.src({
    src: 'manifest/master.m3u8',
    type: 'application/vnd.apple.mpegurl'
  });
  openMediaSource(this.player, this.clock);

  assert.equal(this.player.tech_.hls.bandwidth, 33, 'retrieved stored bandwidth');
  assert.equal(this.player.tech_.hls.throughput, 44, 'retrieved stored throughput');
  assert.equal(bandwidthUsageEvents, 1, 'one bandwidth usage event');
  assert.equal(throughputUsageEvents, 1, 'one throughput usage event');

  videojs.options.hls = origHlsOptions;
});

QUnit.test(
'does not retrieve bandwidth and throughput from localStorage when stored value is not as expected',
function(assert) {
  // bad value
  window.localStorage.setItem(LOCAL_STORAGE_KEY, 'a');

  let bandwidthUsageEvents = 0;
  let throughputUsageEvents = 0;
  const usageListener = (event) => {
    if (event.name === 'hls-bandwidth-from-local-storage') {
      bandwidthUsageEvents++;
    }
    if (event.name === 'hls-throughput-from-local-storage') {
      throughputUsageEvents++;
    }
  };

  const origHlsOptions = videojs.options.hls;

  videojs.options.hls = {
    useBandwidthFromLocalStorage: true
  };
  // values must be stored before player is created, otherwise defaults are provided
  this.player = createPlayer();
  this.player.tech_.on('usage', usageListener);
  this.player.src({
    src: 'manifest/master.m3u8',
    type: 'application/vnd.apple.mpegurl'
  });
  openMediaSource(this.player, this.clock);

  assert.equal(this.player.tech_.hls.bandwidth,
               4194304,
               'uses default bandwidth when bandwidth value retrieved');
  assert.notOk(this.player.tech_.hls.throughput, 'no throughput value retrieved');

  assert.equal(bandwidthUsageEvents, 0, 'no bandwidth usage event');
  assert.equal(throughputUsageEvents, 0, 'no throughput usage event');

  videojs.options.hls = origHlsOptions;
});

QUnit.test('convertToStreamTime will return error if time is not buffered', function(assert) {
  const done = assert.async();

  this.player.src({
    src: 'manifest/playlist.m3u8',
    type: 'application/vnd.apple.mpegurl'
  });
  this.clock.tick(1);

  openMediaSource(this.player, this.clock);

  // media
  this.standardXHRResponse(this.requests.shift());
  // ts
  this.standardXHRResponse(this.requests.shift());

  this.player.vhs.convertToStreamTime(3, (err, streamTime) => {
    assert.deepEqual(
      err,
      {
        message:
          'Accurate streamTime could not be determined. Please seek to e.seekTime and try again',
        seekTime: 0
      },
      'error is returned as time is not buffered'
    );
    done();
  });
});

QUnit.test('convertToStreamTime will return stream time if buffered', function(assert) {
  const done = assert.async();

  this.player.src({
    src: 'manifest/master.m3u8',
    type: 'application/vnd.apple.mpegurl'
  });
  this.clock.tick(1);

  openMediaSource(this.player, this.clock);

  this.player.tech_.hls.bandwidth = 20e10;
  // master
  this.standardXHRResponse(this.requests[0]);
  // media.m3u8
  this.standardXHRResponse(this.requests[1]);
  // ts
  this.standardXHRResponse(this.requests[2], muxedSegment());

  // source buffer is mocked, so must manually trigger the video buffer
  // video buffer is the first buffer created
  this.player.vhs.masterPlaylistController_
    .mediaSource.sourceBuffers[0].trigger('updateend');
  this.clock.tick(1);

  // ts
  this.standardXHRResponse(this.requests[3], muxedSegment());

  this.player.vhs.convertToStreamTime(0.01, (err, streamTime) => {
    assert.notOk(err, 'no errors');
    assert.equal(
      streamTime.mediaSeconds,
      0.01,
      'returned the streamTime of the source'
    );
    done();
  });
});

QUnit.test('seekToStreamTime will error if live stream has not started', function(assert) {
  this.player.src({
    src: 'manifest/program-date-time.m3u8',
    type: 'application/x-mpegurl'
  });
  this.clock.tick(1);

  openMediaSource(this.player, this.clock);
  // media
  this.standardXHRResponse(this.requests.shift());

  this.player.vhs.seekToStreamTime(
    '2018-10-12T22:33:49.037+00:00',
    (err, newTime) => {
      assert.equal(
        err.message,
        'player must be playing a live stream to start buffering',
        'error is returned when live stream has not started'
      );
    }
  );

  this.player.play();
  // trigger playing with non-existent content
  this.player.tech_.trigger('playing');
  // wait for playlist refresh
  this.clock.tick(4 * 1000 + 1);
  // ts
  this.standardXHRResponse(this.requests.shift(), muxedSegment());

  this.player.vhs.seekToStreamTime(
    '2018-10-12T22:33:49.037+00:00',
    (err, newTime) => {
      assert.equal(
        err.message,
        '2018-10-12T22:33:49.037+00:00 is not buffered yet. Try again',
        'error returned if time has not been buffered'
      );
    }
  );
});

QUnit.test('seekToStreamTime will seek to time if buffered', function(assert) {
  const done = assert.async();

  this.player.src({
    src: 'manifest/program-date-time.m3u8',
    type: 'application/x-mpegurl'
  });
  this.clock.tick(1);

  openMediaSource(this.player, this.clock);
  // media
  this.standardXHRResponse(this.requests.shift());

  this.player.play();
  // trigger playing with non-existent content
  this.player.tech_.trigger('playing');
  // wait for playlist refresh
  this.clock.tick(2 * 1000 + 1);
  // ts
  this.standardXHRResponse(this.requests.shift(), muxedSegment());
  // source buffer is mocked, so must manually trigger the video buffer
  // video buffer is the first buffer created
  this.player.vhs.masterPlaylistController_
    .mediaSource.sourceBuffers[0].trigger('updateend');
  this.clock.tick(1);

  this.player.vhs.seekToStreamTime(
    '2018-10-12T22:33:49.037+00:00',
    (err, newTime) => {
      assert.notOk(
        err,
        'no error returned'
      );
      assert.equal(
        newTime,
        0,
        'newTime is returned as the time the player seeked to'
      );
      done();
    }
  );

  // This allows seek to take affect
  this.clock.tick(2);
});

QUnit.module('HLS Integration', {
  beforeEach(assert) {
    this.env = useFakeEnvironment(assert);
    this.requests = this.env.requests;
    this.mse = useFakeMediaSource();
    this.tech = new (videojs.getTech('Html5'))({});
    this.clock = this.env.clock;

    this.standardXHRResponse = (request, data) => {
      standardXHRResponse(request, data);

      // Because SegmentLoader#fillBuffer_ is now scheduled asynchronously
      // we have to use clock.tick to get the expected side effects of
      // SegmentLoader#handleAppendsDone_
      this.clock.tick(1);
    };

    videojs.HlsHandler.prototype.setupQualityLevels_ = () => {};
  },
  afterEach() {
    this.env.restore();
    this.mse.restore();
    window.localStorage.clear();
    videojs.HlsHandler.prototype.setupQualityLevels_ = ogHlsHandlerSetupQualityLevels;
  }
});

QUnit.test('aborts all in-flight work when disposed', function(assert) {
  const hls = HlsSourceHandler.handleSource({
    src: 'manifest/master.m3u8',
    type: 'application/vnd.apple.mpegurl'
  }, this.tech);

  hls.mediaSource.trigger('sourceopen');
  // master
  this.standardXHRResponse(this.requests.shift());
  // media
  this.standardXHRResponse(this.requests.shift());

  hls.dispose();
  assert.ok(this.requests[0].aborted, 'aborted the old segment request');
  hls.mediaSource.sourceBuffers.forEach(sourceBuffer => {
    let lastUpdate = sourceBuffer.updates_[sourceBuffer.updates_.length - 1];

    assert.ok(lastUpdate.abort, 'aborted the source buffer');
  });
});

QUnit.test('stats are reset on dispose', async function(assert) {
  const hls = HlsSourceHandler.handleSource({
    src: 'manifest/master.m3u8',
    type: 'application/vnd.apple.mpegurl'
  }, this.tech);

  hls.mediaSource.trigger('sourceopen');
  // master
  this.standardXHRResponse(this.requests.shift());
  // media
  this.standardXHRResponse(this.requests.shift());

  const segment = muxedSegment();
  // copy the byte length since the segment bytes get cleared out
  const segmentByteLength = segment.byteLength;

  assert.ok(segmentByteLength, 'the segment has some number of bytes');

  // segment 0
  this.standardXHRResponse(this.requests.shift(), segment);

  await new Promise((accept, reject) => {
    hls.masterPlaylistController_.mainSegmentLoader_.on('appending', accept);
  });

  assert.equal(hls.stats.mediaBytesTransferred, segmentByteLength, 'stat is set');
  hls.dispose();
  assert.equal(hls.stats.mediaBytesTransferred, 0, 'stat is reset');
});

<<<<<<< HEAD
QUnit.test('detects fullscreen and triggers a smooth quality change', function(assert) {
=======
// mocking the fullscreenElement no longer works, find another way to mock
// fullscreen behavior(without user gesture)
QUnit.skip('detects fullscreen and triggers a smooth quality change', function(assert) {
  let qualityChanges = 0;
>>>>>>> 70e30d38
  let hls = HlsSourceHandler.handleSource({
    src: 'manifest/master.m3u8',
    type: 'application/vnd.apple.mpegurl'
  }, this.tech);

  let qualityChanges = 0;
  let fullscreenElementName;

  ['fullscreenElement', 'webkitFullscreenElement',
   'mozFullScreenElement', 'msFullscreenElement'
  ].forEach((name) => {
    if (!fullscreenElementName && !document.hasOwnProperty(name)) {
      fullscreenElementName = name;
    }
  });

  hls.masterPlaylistController_.smoothQualityChange_ = function() {
    qualityChanges++;
  };

  // take advantage of capability detection to mock fullscreen activation
  document[fullscreenElementName] = this.tech.el();
  Events.trigger(document, 'fullscreenchange');

  assert.equal(qualityChanges, 1, 'made a fast quality change');

  // don't do a fast quality change when returning from fullscreen;
  // allow the video element to rescale the already buffered video
  document[fullscreenElementName] = null;
  Events.trigger(document, 'fullscreenchange');

  assert.equal(qualityChanges, 1, 'did not make another quality change');
});

QUnit.test('downloads additional playlists if required', async function(assert) {
  const hls = HlsSourceHandler.handleSource({
    src: 'manifest/master.m3u8',
    type: 'application/vnd.apple.mpegurl'
  }, this.tech);

  // Make segment metadata noop since most test segments dont have real data
  hls.masterPlaylistController_.mainSegmentLoader_.addSegmentMetadataCue_ = () => {};

  hls.mediaSource.trigger('sourceopen');
  hls.bandwidth = 1;
  // master
  this.standardXHRResponse(this.requests[0]);
  // media
  this.standardXHRResponse(this.requests[1]);

  const originalPlaylist = hls.playlists.media();
  const mpc = hls.masterPlaylistController_;

  mpc.mainSegmentLoader_.mediaIndex = 0;

  await requestAndAppendSegment({
    request: this.requests[2],
    mediaSource: mpc.mediaSource,
    segmentLoader: mpc.mainSegmentLoader_,
    clock: this.clock,
    // the playlist selection is revisited after a new segment is downloaded
    bandwidth: 3000000,
    tickClock: false
  });
  // update the buffer to reflect the appended segment, and have enough buffer to
  // change playlist
  this.tech.buffered = () => videojs.createTimeRanges([[0, 30]]);
  this.clock.tick(1);

  // new media
  this.standardXHRResponse(this.requests[3]);

  assert.ok((/manifest\/media\d+.m3u8$/).test(this.requests[3].url),
           'made a playlist request');
  assert.notEqual(originalPlaylist.resolvedUri,
                 hls.playlists.media().resolvedUri,
                 'a new playlists was selected');
  assert.ok(hls.playlists.media().segments, 'segments are now available');

  // verify stats
  assert.equal(hls.stats.bandwidth, 3000000, 'updated bandwidth');
});

QUnit.test('waits to download new segments until the media playlist is stable',
async function(assert) {
  const hls = HlsSourceHandler.handleSource({
    src: 'manifest/master.m3u8',
    type: 'application/vnd.apple.mpegurl'
  }, this.tech);
  const mpc = hls.masterPlaylistController_;

  mpc.mainSegmentLoader_.addSegmentMetadataCue_ = () => {};

  hls.mediaSource.trigger('sourceopen');

  // make sure we stay on the lowest variant
  hls.bandwidth = 1;
  // master
  this.standardXHRResponse(this.requests.shift());
  // media1
  this.standardXHRResponse(this.requests.shift());

  // put segment loader in walking forward mode
  mpc.mainSegmentLoader_.mediaIndex = 0;

  await requestAndAppendSegment({
    request: this.requests.shift(),
    mediaSource: mpc.mediaSource,
    segmentLoader: mpc.mainSegmentLoader_,
    clock: this.clock,
    // bandwidth is high enough to switch playlists
    bandwidth: Number.MAX_VALUE,
    tickClock: false
  });
  // update the buffer to reflect the appended segment, and have enough buffer to
  // change playlist
  this.tech.buffered = () => videojs.createTimeRanges([[0, 30]]);

  this.clock.tick(1);

  assert.equal(this.requests.length, 1, 'only the playlist request outstanding');
  this.clock.tick(10 * 1000);
  assert.equal(this.requests.length, 1, 'delays segment fetching');

  // another media playlist
  this.standardXHRResponse(this.requests.shift());
  this.clock.tick(10 * 1000);
  assert.equal(this.requests.length, 1, 'resumes segment fetching');

  // verify stats
  assert.equal(hls.stats.bandwidth, Infinity, 'bandwidth is set to infinity');
});

QUnit.test('live playlist starts three target durations before live', function(assert) {
  const hls = HlsSourceHandler.handleSource({
    src: 'manifest/master.m3u8',
    type: 'application/vnd.apple.mpegurl'
  }, this.tech);

  hls.mediaSource.trigger('sourceopen');
  this.requests.shift().respond(200, null,
                                '#EXTM3U\n' +
                                '#EXT-X-MEDIA-SEQUENCE:101\n' +
                                '#EXT-X-TARGETDURATION:10\n' +
                                '#EXTINF:10,\n' +
                                '0.ts\n' +
                                '#EXTINF:10,\n' +
                                '1.ts\n' +
                                '#EXTINF:10,\n' +
                                '2.ts\n' +
                                '#EXTINF:10,\n' +
                                '3.ts\n' +
                                '#EXTINF:10,\n' +
                                '4.ts\n');

  assert.equal(this.requests.length, 0, 'no outstanding segment request');

  this.tech.paused = function() {
    return false;
  };

  this.tech.trigger('play');
  this.clock.tick(1);
  assert.equal(hls.seekable().end(0),
               20,
               'seekable end is three target durations from playlist end');
  assert.equal(this.tech.currentTime(),
               hls.seekable().end(0),
               'seeked to the seekable end');
  assert.equal(this.requests.length, 1, 'begins buffering');
});

QUnit.test('uses user defined selectPlaylist from HlsHandler if specified',
function(assert) {
  let origStandardPlaylistSelector = Hls.STANDARD_PLAYLIST_SELECTOR;
  let defaultSelectPlaylistCount = 0;

  Hls.STANDARD_PLAYLIST_SELECTOR = () => defaultSelectPlaylistCount++;

  let hls = HlsSourceHandler.handleSource({
    src: 'manifest/master.m3u8',
    type: 'application/vnd.apple.mpegurl'
  }, this.tech);

  hls.masterPlaylistController_.selectPlaylist();
  assert.equal(defaultSelectPlaylistCount, 1, 'uses default playlist selector');

  defaultSelectPlaylistCount = 0;

  let newSelectPlaylistCount = 0;
  let newSelectPlaylist = () => newSelectPlaylistCount++;

  HlsHandler.prototype.selectPlaylist = newSelectPlaylist;

  hls = HlsSourceHandler.handleSource({
    src: 'manifest/master.m3u8',
    type: 'application/vnd.apple.mpegurl'
  }, this.tech);

  hls.masterPlaylistController_.selectPlaylist();
  assert.equal(defaultSelectPlaylistCount, 0, 'standard playlist selector not run');
  assert.equal(newSelectPlaylistCount, 1, 'uses overridden playlist selector');

  newSelectPlaylistCount = 0;

  let setSelectPlaylistCount = 0;

  hls.selectPlaylist = () => setSelectPlaylistCount++;

  hls.masterPlaylistController_.selectPlaylist();
  assert.equal(defaultSelectPlaylistCount, 0, 'standard playlist selector not run');
  assert.equal(newSelectPlaylistCount, 0, 'overridden playlist selector not run');
  assert.equal(setSelectPlaylistCount, 1, 'uses set playlist selector');

  Hls.STANDARD_PLAYLIST_SELECTOR = origStandardPlaylistSelector;
  delete HlsHandler.prototype.selectPlaylist;
});

QUnit.module('HLS - Encryption', {
  beforeEach(assert) {
    this.env = useFakeEnvironment(assert);
    this.requests = this.env.requests;
    this.mse = useFakeMediaSource();
    this.tech = new (videojs.getTech('Html5'))({});
    this.clock = this.env.clock;

    this.standardXHRResponse = (request, data) => {
      standardXHRResponse(request, data);

      // Because SegmentLoader#fillBuffer_ is now scheduled asynchronously
      // we have to use clock.tick to get the expected side effects of
      // SegmentLoader#handleAppendsDone_
      this.clock.tick(1);
    };

    videojs.HlsHandler.prototype.setupQualityLevels_ = () => {};
  },
  afterEach() {
    this.env.restore();
    this.mse.restore();
    window.localStorage.clear();
    videojs.HlsHandler.prototype.setupQualityLevels_ = ogHlsHandlerSetupQualityLevels;
  }
});

QUnit.test('blacklists playlist if key requests fail', function(assert) {
  let hls = HlsSourceHandler.handleSource({
    src: 'manifest/encrypted-master.m3u8',
    type: 'application/vnd.apple.mpegurl'
  }, this.tech);

  hls.mediaSource.trigger('sourceopen');
  this.requests.shift()
    .respond(200, null,
              '#EXTM3U\n' +
              '#EXT-X-STREAM-INF:BANDWIDTH=1000\n' +
              'media.m3u8\n' +
              '#EXT-X-STREAM-INF:BANDWIDTH=1\n' +
              'media1.m3u8\n');
  this.requests.shift()
    .respond(200, null,
             '#EXTM3U\n' +
             '#EXT-X-KEY:METHOD=AES-128,URI="htts://priv.example.com/key.php?r=52"\n' +
             '#EXTINF:2.833,\n' +
             'http://media.example.com/fileSequence52-A.ts\n' +
             '#EXT-X-KEY:METHOD=AES-128,URI="htts://priv.example.com/key.php?r=53"\n' +
             '#EXTINF:15.0,\n' +
             'http://media.example.com/fileSequence53-A.ts\n' +
             '#EXT-X-ENDLIST\n');
  this.clock.tick(1);

  // segment 1
  if (/key\.php/i.test(this.requests[0].url)) {
    this.standardXHRResponse(this.requests.pop());
  } else {
    this.standardXHRResponse(this.requests.shift());
  }
  // fail key
  this.requests.shift().respond(404);

  assert.ok(hls.playlists.media().excludeUntil > 0,
           'playlist blacklisted');
  assert.equal(this.env.log.warn.calls, 1, 'logged warning for blacklist');
});

QUnit.test('treats invalid keys as a key request failure and blacklists playlist',
function(assert) {
  let hls = HlsSourceHandler.handleSource({
    src: 'manifest/encrypted-master.m3u8',
    type: 'application/vnd.apple.mpegurl'
  }, this.tech);

  hls.mediaSource.trigger('sourceopen');
  this.requests.shift()
    .respond(200, null,
              '#EXTM3U\n' +
              '#EXT-X-STREAM-INF:BANDWIDTH=1000\n' +
              'media.m3u8\n' +
              '#EXT-X-STREAM-INF:BANDWIDTH=1\n' +
              'media1.m3u8\n');
  this.requests.shift()
    .respond(200, null,
             '#EXTM3U\n' +
             '#EXT-X-MEDIA-SEQUENCE:5\n' +
             '#EXT-X-KEY:METHOD=AES-128,URI="https://priv.example.com/key.php?r=52"\n' +
             '#EXTINF:2.833,\n' +
             'http://media.example.com/fileSequence52-A.ts\n' +
             '#EXT-X-KEY:METHOD=NONE\n' +
             '#EXTINF:15.0,\n' +
             'http://media.example.com/fileSequence52-B.ts\n' +
             '#EXT-X-ENDLIST\n');
  this.clock.tick(1);

  // segment request
  this.standardXHRResponse(this.requests.pop());

  assert.equal(this.requests[0].url,
              'https://priv.example.com/key.php?r=52',
              'requested the key');
  // keys *should* be 16 bytes long -- this one is too small
  this.requests[0].response = new Uint8Array(1).buffer;
  this.requests.shift().respond(200, null, '');
  this.clock.tick(1);

  // blacklist this playlist
  assert.ok(hls.playlists.media().excludeUntil > 0,
           'blacklisted playlist');
  assert.equal(this.env.log.warn.calls, 1, 'logged warning for blacklist');

  // verify stats
  assert.equal(hls.stats.mediaBytesTransferred, 1024, '1024 bytes');
  assert.equal(hls.stats.mediaRequests, 1, '1 request');
});

QUnit.module('videojs-contrib-hls isolated functions');

QUnit.test('emeKeySystems adds content types for all keySystems', function(assert) {
  assert.deepEqual(
    emeKeySystems(
      { keySystem1: {}, keySystem2: {} },
      { attributes: { CODECS: 'some-video-codec' } },
      { attributes: { CODECS: 'some-audio-codec' } }),
    {
      keySystem1: {
        audioContentType: 'audio/mp4; codecs="some-audio-codec"',
        videoContentType: 'video/mp4; codecs="some-video-codec"'
      },
      keySystem2: {
        audioContentType: 'audio/mp4; codecs="some-audio-codec"',
        videoContentType: 'video/mp4; codecs="some-video-codec"'
      }
    },
    'added content types');
});

QUnit.test('emeKeySystems retains non content type properties', function(assert) {
  assert.deepEqual(
    emeKeySystems(
      { keySystem1: { url: '1' }, keySystem2: { url: '2'} },
      { attributes: { CODECS: 'some-video-codec' } },
      { attributes: { CODECS: 'some-audio-codec' } }),
    {
      keySystem1: {
        url: '1',
        audioContentType: 'audio/mp4; codecs="some-audio-codec"',
        videoContentType: 'video/mp4; codecs="some-video-codec"'
      },
      keySystem2: {
        url: '2',
        audioContentType: 'audio/mp4; codecs="some-audio-codec"',
        videoContentType: 'video/mp4; codecs="some-video-codec"'
      }
    },
    'retained options');
});

QUnit.test('emeKeySystems overwrites content types', function(assert) {
  assert.deepEqual(
    emeKeySystems(
      {
        keySystem1: {
          audioContentType: 'a',
          videoContentType: 'b'
        },
        keySystem2: {
          audioContentType: 'c',
          videoContentType: 'd'
        }
      },
      { attributes: { CODECS: 'some-video-codec' } },
      { attributes: { CODECS: 'some-audio-codec' } }),
    {
      keySystem1: {
        audioContentType: 'audio/mp4; codecs="some-audio-codec"',
        videoContentType: 'video/mp4; codecs="some-video-codec"'
      },
      keySystem2: {
        audioContentType: 'audio/mp4; codecs="some-audio-codec"',
        videoContentType: 'video/mp4; codecs="some-video-codec"'
      }
    },
    'overwrote content types');
});

QUnit.test('simpleTypeFromSourceType converts HLS mime types to hls', function(assert) {
  assert.equal(simpleTypeFromSourceType('aPplicatiOn/x-MPegUrl'),
               'hls',
               'supports application/x-mpegurl');
  assert.equal(simpleTypeFromSourceType('aPplicatiOn/VnD.aPPle.MpEgUrL'),
               'hls',
               'supports application/vnd.apple.mpegurl');
});

QUnit.test('simpleTypeFromSourceType converts DASH mime type to dash', function(assert) {
  assert.equal(simpleTypeFromSourceType('aPplication/dAsh+xMl'),
               'dash',
               'supports application/dash+xml');
});

QUnit.test('simpleTypeFromSourceType does not convert non HLS/DASH mime types',
function(assert) {
  assert.notOk(simpleTypeFromSourceType('video/mp4'), 'does not support video/mp4');
  assert.notOk(simpleTypeFromSourceType('video/x-flv'), 'does not support video/x-flv');
});<|MERGE_RESOLUTION|>--- conflicted
+++ resolved
@@ -27,7 +27,6 @@
 import window from 'global/window';
 // we need this so the plugin registers itself
 import 'videojs-contrib-quality-levels';
-import { muxed as muxedSegment } from './test-segments';
 
 const ogHlsHandlerSetupQualityLevels = videojs.HlsHandler.prototype.setupQualityLevels_;
 
@@ -3469,7 +3468,8 @@
   });
 });
 
-QUnit.test('convertToStreamTime will return stream time if buffered', function(assert) {
+QUnit.test('convertToStreamTime will return stream time if buffered',
+async function(assert) {
   const done = assert.async();
 
   this.player.src({
@@ -3485,14 +3485,15 @@
   this.standardXHRResponse(this.requests[0]);
   // media.m3u8
   this.standardXHRResponse(this.requests[1]);
-  // ts
-  this.standardXHRResponse(this.requests[2], muxedSegment());
-
-  // source buffer is mocked, so must manually trigger the video buffer
-  // video buffer is the first buffer created
-  this.player.vhs.masterPlaylistController_
-    .mediaSource.sourceBuffers[0].trigger('updateend');
-  this.clock.tick(1);
+
+  const mpc = this.player.vhs.masterPlaylistController_;
+
+  await requestAndAppendSegment({
+    request: this.requests[2],
+    mediaSource: mpc.mediaSource,
+    segmentLoader: mpc.mainSegmentLoader_,
+    clock: this.clock
+  });
 
   // ts
   this.standardXHRResponse(this.requests[3], muxedSegment());
@@ -3550,7 +3551,7 @@
   );
 });
 
-QUnit.test('seekToStreamTime will seek to time if buffered', function(assert) {
+QUnit.test('seekToStreamTime will seek to time if buffered', async function(assert) {
   const done = assert.async();
 
   this.player.src({
@@ -3568,13 +3569,15 @@
   this.player.tech_.trigger('playing');
   // wait for playlist refresh
   this.clock.tick(2 * 1000 + 1);
-  // ts
-  this.standardXHRResponse(this.requests.shift(), muxedSegment());
-  // source buffer is mocked, so must manually trigger the video buffer
-  // video buffer is the first buffer created
-  this.player.vhs.masterPlaylistController_
-    .mediaSource.sourceBuffers[0].trigger('updateend');
-  this.clock.tick(1);
+
+  const mpc = this.player.vhs.masterPlaylistController_;
+
+  await requestAndAppendSegment({
+    request: this.requests.shift(),
+    mediaSource: mpc.mediaSource,
+    segmentLoader: mpc.mainSegmentLoader_,
+    clock: this.clock
+  });
 
   this.player.vhs.seekToStreamTime(
     '2018-10-12T22:33:49.037+00:00',
@@ -3674,14 +3677,9 @@
   assert.equal(hls.stats.mediaBytesTransferred, 0, 'stat is reset');
 });
 
-<<<<<<< HEAD
-QUnit.test('detects fullscreen and triggers a smooth quality change', function(assert) {
-=======
 // mocking the fullscreenElement no longer works, find another way to mock
 // fullscreen behavior(without user gesture)
 QUnit.skip('detects fullscreen and triggers a smooth quality change', function(assert) {
-  let qualityChanges = 0;
->>>>>>> 70e30d38
   let hls = HlsSourceHandler.handleSource({
     src: 'manifest/master.m3u8',
     type: 'application/vnd.apple.mpegurl'
