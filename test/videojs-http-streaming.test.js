--- conflicted
+++ resolved
@@ -111,13 +111,9 @@
   let hls = this.player.hls;
 
   assert.equal(hlsPlayerAccessEvents, 1, 'an hls-player-access event was fired');
-<<<<<<< HEAD
   assert.equal(warning,
-               'player.hls is deprecated. Use player.tech_.hls instead.',
+               'player.hls is deprecated. Use player.tech().hls instead.',
                'warning would have been shown');
-=======
-  assert.equal(warning, 'player.hls is deprecated. Use player.tech().hls instead.', 'warning would have been shown');
->>>>>>> 5f3e7f8f
   assert.ok(hls, 'an instance of hls is returned by player.hls');
   videojs.log.warn = oldWarn;
 });
