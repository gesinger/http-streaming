/**
 * @file vtt-segment-loader.js
 */
import SegmentLoader from './segment-loader';
import videojs from 'video.js';
import window from 'global/window';
<<<<<<< HEAD
import { removeCuesFromTrack } from './mse/remove-cues-from-track';
import { initSegmentId } from './bin-utils';
=======
import { removeCuesFromTrack } from './util/text-tracks';
import BinUtils from './bin-utils';

const { initSegmentId } = BinUtils;
>>>>>>> be99933d

const VTT_LINE_TERMINATORS =
  new Uint8Array('\n\n'.split('').map(char => char.charCodeAt(0)));

const uintToString = function(uintArray) {
  return String.fromCharCode.apply(null, uintArray);
};

/**
 * An object that manages segment loading and appending.
 *
 * @class VTTSegmentLoader
 * @param {Object} options required and optional options
 * @extends videojs.EventTarget
 */
export default class VTTSegmentLoader extends SegmentLoader {
  constructor(settings, options = {}) {
    super(settings, options);

    // VTT can't handle partial data
    this.handlePartialData_ = false;

    // SegmentLoader requires a MediaSource be specified or it will throw an error;
    // however, VTTSegmentLoader has no need of a media source, so delete the reference
    this.mediaSource_ = null;

    this.subtitlesTrack_ = null;
  }

  createTransmuxer_() {
    // don't need to transmux any subtitles
    return null;
  }

  /**
   * Indicates which time ranges are buffered
   *
   * @return {TimeRange}
   *         TimeRange object representing the current buffered ranges
   */
  buffered_() {
    if (!this.subtitlesTrack_ || !this.subtitlesTrack_.cues.length) {
      return videojs.createTimeRanges();
    }

    const cues = this.subtitlesTrack_.cues;
    let start = cues[0].startTime;
    let end = cues[cues.length - 1].startTime;

    return videojs.createTimeRanges([[start, end]]);
  }

  /**
   * Gets and sets init segment for the provided map
   *
   * @param {Object} map
   *        The map object representing the init segment to get or set
   * @param {Boolean=} set
   *        If true, the init segment for the provided map should be saved
   * @return {Object}
   *         map object for desired init segment
   */
  initSegmentForMap(map, set = false) {
    if (!map) {
      return null;
    }

    const id = initSegmentId(map);
    let storedMap = this.initSegments_[id];

    if (set && !storedMap && map.bytes) {
      // append WebVTT line terminators to the media initialization segment if it exists
      // to follow the WebVTT spec (https://w3c.github.io/webvtt/#file-structure) that
      // requires two or more WebVTT line terminators between the WebVTT header and the
      // rest of the file
      const combinedByteLength = VTT_LINE_TERMINATORS.byteLength + map.bytes.byteLength;
      const combinedSegment = new Uint8Array(combinedByteLength);

      combinedSegment.set(map.bytes);
      combinedSegment.set(VTT_LINE_TERMINATORS, map.bytes.byteLength);

      this.initSegments_[id] = storedMap = {
        resolvedUri: map.resolvedUri,
        byterange: map.byterange,
        bytes: combinedSegment
      };
    }

    return storedMap || map;
  }

  /**
   * Returns true if all configuration required for loading is present, otherwise false.
   *
   * @return {Boolean} True if the all configuration is ready for loading
   * @private
   */
  couldBeginLoading_() {
    return this.playlist_ &&
           this.subtitlesTrack_ &&
           !this.paused();
  }

  /**
   * Once all the starting parameters have been specified, begin
   * operation. This method should only be invoked from the INIT
   * state.
   *
   * @private
   */
  init_() {
    this.state = 'READY';
    this.resetEverything();
    return this.monitorBuffer_();
  }

  /**
   * Set a subtitle track on the segment loader to add subtitles to
   *
   * @param {TextTrack=} track
   *        The text track to add loaded subtitles to
   * @return {TextTrack}
   *        Returns the subtitles track
   */
  track(track) {
    if (typeof track === 'undefined') {
      return this.subtitlesTrack_;
    }

    this.subtitlesTrack_ = track;

    // if we were unpaused but waiting for a sourceUpdater, start
    // buffering now
    if (this.state === 'INIT' && this.couldBeginLoading_()) {
      this.init_();
    }

    return this.subtitlesTrack_;
  }

  /**
   * Remove any data in the source buffer between start and end times
   * @param {Number} start - the start time of the region to remove from the buffer
   * @param {Number} end - the end time of the region to remove from the buffer
   */
  remove(start, end) {
    removeCuesFromTrack(start, end, this.subtitlesTrack_);
  }

  /**
   * fill the buffer with segements unless the sourceBuffers are
   * currently updating
   *
   * Note: this function should only ever be called by monitorBuffer_
   * and never directly
   *
   * @private
   */
  fillBuffer_() {
    if (!this.syncPoint_) {
      this.syncPoint_ = this.syncController_.getSyncPoint(this.playlist_,
                                                          this.duration_(),
                                                          this.currentTimeline_,
                                                          this.currentTime_());
    }

    // see if we need to begin loading immediately
    let segmentInfo = this.checkBuffer_(this.buffered_(),
                                        this.playlist_,
                                        this.mediaIndex,
                                        this.hasPlayed_(),
                                        this.currentTime_(),
                                        this.syncPoint_);

    segmentInfo = this.skipEmptySegments_(segmentInfo);

    if (!segmentInfo) {
      return;
    }

    if (this.syncController_.timestampOffsetForTimeline(segmentInfo.timeline) === null) {
      // We don't have the timestamp offset that we need to sync subtitles.
      // Rerun on a timestamp offset or user interaction.
      let checkTimestampOffset = () => {
        this.state = 'READY';
        if (!this.paused()) {
          // if not paused, queue a buffer check as soon as possible
          this.monitorBuffer_();
        }
      };

      this.syncController_.one('timestampoffset', checkTimestampOffset);
      this.state = 'WAITING_ON_TIMELINE';
      return;
    }

    this.loadSegment_(segmentInfo);
  }

  /**
   * Prevents the segment loader from requesting segments we know contain no subtitles
   * by walking forward until we find the next segment that we don't know whether it is
   * empty or not.
   *
   * @param {Object} segmentInfo
   *        a segment info object that describes the current segment
   * @return {Object}
   *         a segment info object that describes the current segment
   */
  skipEmptySegments_(segmentInfo) {
    while (segmentInfo && segmentInfo.segment.empty) {
      segmentInfo = this.generateSegmentInfo_(
        segmentInfo.playlist,
        segmentInfo.mediaIndex + 1,
        segmentInfo.startOfSegment + segmentInfo.duration,
        segmentInfo.isSyncRequest);
    }
    return segmentInfo;
  }

  /**
   * append a decrypted segement to the SourceBuffer through a SourceUpdater
   *
   * @private
   */
  segmentRequestFinished_(error, simpleSegment, result) {
    if (!this.pendingSegment_ || !this.subtitlesTrack_) {
      this.state = 'READY';
      return;
    }

    this.state = 'APPENDING';

    let segmentInfo = this.pendingSegment_;
    let segment = segmentInfo.segment;

    if (segment.map) {
      segment.map.bytes = simpleSegment.map.bytes;
    }
    segmentInfo.bytes = simpleSegment.bytes;

    // Make sure that vttjs has loaded, otherwise, wait till it finished loading
    if (typeof window.WebVTT !== 'function' &&
        this.subtitlesTrack_ &&
        this.subtitlesTrack_.tech_) {

      const loadHandler = () => {
        this.segmentRequestFinished_(error, simpleSegment, result);
      };

      this.state = 'WAITING_ON_VTTJS';
      this.subtitlesTrack_.tech_.one('vttjsloaded', loadHandler);
      this.subtitlesTrack_.tech_.one('vttjserror', () => {
        this.subtitlesTrack_.tech_.off('vttjsloaded', loadHandler);
        this.error({
          message: 'Error loading vtt.js'
        });
        this.state = 'READY';
        this.pause();
        this.trigger('error');
      });

      return;
    }

    segment.requested = true;

    try {
      this.parseVTTCues_(segmentInfo);
    } catch (e) {
      this.error({
        message: e.message
      });
      this.state = 'READY';
      this.pause();
      return this.trigger('error');
    }

    this.updateTimeMapping_(segmentInfo,
                            this.syncController_.timelines[segmentInfo.timeline],
                            this.playlist_);

    if (segmentInfo.cues.length) {
      segmentInfo.timingInfo = {
        start: segmentInfo.cues[0].startTime,
        end: segmentInfo.cues[segmentInfo.cues.length - 1].endTime
      };
    } else {
      segmentInfo.timingInfo = {
        start: segmentInfo.startOfSegment,
        end: segmentInfo.startOfSegment + segmentInfo.duration
      };
    }

    if (segmentInfo.isSyncRequest) {
      this.trigger('syncinfoupdate');
      this.pendingSegment_ = null;
      this.state = 'READY';
      return;
    }

    segmentInfo.byteLength = segmentInfo.bytes.byteLength;

    this.mediaSecondsLoaded += segment.duration;

    if (segmentInfo.cues.length) {
     // remove any overlapping cues to prevent doubling
      this.remove(segmentInfo.cues[0].endTime,
                  segmentInfo.cues[segmentInfo.cues.length - 1].endTime);
    }

    segmentInfo.cues.forEach((cue) => {
      this.subtitlesTrack_.addCue(cue);
    });

    this.handleUpdateEnd_();
  }

  updateTimingInfoEnd_() {
    // noop
  }

  /**
   * Uses the WebVTT parser to parse the segment response
   *
   * @param {Object} segmentInfo
   *        a segment info object that describes the current segment
   * @private
   */
  parseVTTCues_(segmentInfo) {
    let decoder;
    let decodeBytesToString = false;

    if (typeof window.TextDecoder === 'function') {
      decoder = new window.TextDecoder('utf8');
    } else {
      decoder = window.WebVTT.StringDecoder();
      decodeBytesToString = true;
    }

    const parser = new window.WebVTT.Parser(window,
                                            window.vttjs,
                                            decoder);

    segmentInfo.cues = [];
    segmentInfo.timestampmap = { MPEGTS: 0, LOCAL: 0 };

    parser.oncue = segmentInfo.cues.push.bind(segmentInfo.cues);
    parser.ontimestampmap = (map) => segmentInfo.timestampmap = map;
    parser.onparsingerror = (error) => {
      videojs.log.warn('Error encountered when parsing cues: ' + error.message);
    };

    if (segmentInfo.segment.map) {
      let mapData = segmentInfo.segment.map.bytes;

      if (decodeBytesToString) {
        mapData = uintToString(mapData);
      }

      parser.parse(mapData);
    }

    let segmentData = segmentInfo.bytes;

    if (decodeBytesToString) {
      segmentData = uintToString(segmentData);
    }

    parser.parse(segmentData);
    parser.flush();
  }

  /**
   * Updates the start and end times of any cues parsed by the WebVTT parser using
   * the information parsed from the X-TIMESTAMP-MAP header and a TS to media time mapping
   * from the SyncController
   *
   * @param {Object} segmentInfo
   *        a segment info object that describes the current segment
   * @param {Object} mappingObj
   *        object containing a mapping from TS to media time
   * @param {Object} playlist
   *        the playlist object containing the segment
   * @private
   */
  updateTimeMapping_(segmentInfo, mappingObj, playlist) {
    const segment = segmentInfo.segment;

    if (!mappingObj) {
      // If the sync controller does not have a mapping of TS to Media Time for the
      // timeline, then we don't have enough information to update the cue
      // start/end times
      return;
    }

    if (!segmentInfo.cues.length) {
      // If there are no cues, we also do not have enough information to figure out
      // segment timing. Mark that the segment contains no cues so we don't re-request
      // an empty segment.
      segment.empty = true;
      return;
    }

    const timestampmap = segmentInfo.timestampmap;
    const diff = (timestampmap.MPEGTS / 90000) - timestampmap.LOCAL + mappingObj.mapping;

    segmentInfo.cues.forEach((cue) => {
      // First convert cue time to TS time using the timestamp-map provided within the vtt
      cue.startTime += diff;
      cue.endTime += diff;
    });

    if (!playlist.syncInfo) {
      const firstStart = segmentInfo.cues[0].startTime;
      const lastStart = segmentInfo.cues[segmentInfo.cues.length - 1].startTime;

      playlist.syncInfo = {
        mediaSequence: playlist.mediaSequence + segmentInfo.mediaIndex,
        time: Math.min(firstStart, lastStart - segment.duration)
      };
    }
  }
}<|MERGE_RESOLUTION|>--- conflicted
+++ resolved
@@ -4,15 +4,8 @@
 import SegmentLoader from './segment-loader';
 import videojs from 'video.js';
 import window from 'global/window';
-<<<<<<< HEAD
-import { removeCuesFromTrack } from './mse/remove-cues-from-track';
+import { removeCuesFromTrack } from './util/text-tracks';
 import { initSegmentId } from './bin-utils';
-=======
-import { removeCuesFromTrack } from './util/text-tracks';
-import BinUtils from './bin-utils';
-
-const { initSegmentId } = BinUtils;
->>>>>>> be99933d
 
 const VTT_LINE_TERMINATORS =
   new Uint8Array('\n\n'.split('').map(char => char.charCodeAt(0)));
