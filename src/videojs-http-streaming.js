/**
 * @file videojs-http-streaming.js
 *
 * The main file for the HLS project.
 * License: https://github.com/videojs/videojs-http-streaming/blob/master/LICENSE
 */
import document from 'global/document';
import window from 'global/window';
import PlaylistLoader from './playlist-loader';
import Playlist from './playlist';
import xhrFactory from './xhr';
import { Decrypter, AsyncStream, decrypt } from 'aes-decrypter';
import { simpleTypeFromSourceType } from '@videojs/vhs-utils/dist/media-types.js';
import * as utils from './bin-utils';
import {
  getProgramTime,
  seekToProgramTime
} from './util/time';
import { timeRangesToArray } from './ranges';
import videojs from 'video.js';
import { MasterPlaylistController } from './master-playlist-controller';
import Config from './config';
import renditionSelectionMixin from './rendition-mixin';
import PlaybackWatcher from './playback-watcher';
import reloadSourceOnError from './reload-source-on-error';
import {
  lastBandwidthSelector,
  lowestBitrateCompatibleVariantSelector,
  comparePlaylistBandwidth,
  comparePlaylistResolution
} from './playlist-selectors.js';
import {version as vhsVersion} from '../package.json';
import {version as muxVersion} from 'mux.js/package.json';
import {version as mpdVersion} from 'mpd-parser/package.json';
import {version as m3u8Version} from 'm3u8-parser/package.json';
import {version as aesVersion} from 'aes-decrypter/package.json';
// import needed to register middleware
import './middleware-set-current-time';
import {isAudioCodec, isVideoCodec, browserSupportsCodec} from '@videojs/vhs-utils/dist/codecs.js';

const Vhs = {
  PlaylistLoader,
  Playlist,
  Decrypter,
  AsyncStream,
  decrypt,
  utils,

  STANDARD_PLAYLIST_SELECTOR: lastBandwidthSelector,
  INITIAL_PLAYLIST_SELECTOR: lowestBitrateCompatibleVariantSelector,
  comparePlaylistBandwidth,
  comparePlaylistResolution,

  xhr: xhrFactory()
};

// Define getter/setters for config properites
[
  'GOAL_BUFFER_LENGTH',
  'MAX_GOAL_BUFFER_LENGTH',
  'GOAL_BUFFER_LENGTH_RATE',
  'BUFFER_LOW_WATER_LINE',
  'MAX_BUFFER_LOW_WATER_LINE',
  'BUFFER_LOW_WATER_LINE_RATE',
  'BANDWIDTH_VARIANCE'
].forEach((prop) => {
  Object.defineProperty(Vhs, prop, {
    get() {
      videojs.log.warn(`using Vhs.${prop} is UNSAFE be sure you know what you are doing`);
      return Config[prop];
    },
    set(value) {
      videojs.log.warn(`using Vhs.${prop} is UNSAFE be sure you know what you are doing`);

      if (typeof value !== 'number' || value < 0) {
        videojs.log.warn(`value of Vhs.${prop} must be greater than or equal to 0`);
        return;
      }

      Config[prop] = value;
    }
  });
});

export const LOCAL_STORAGE_KEY = 'videojs-vhs';

/**
 * Updates the selectedIndex of the QualityLevelList when a mediachange happens in vhs.
 *
 * @param {QualityLevelList} qualityLevels The QualityLevelList to update.
 * @param {PlaylistLoader} playlistLoader PlaylistLoader containing the new media info.
 * @function handleVhsMediaChange
 */
const handleVhsMediaChange = function(qualityLevels, playlistLoader) {
  const newPlaylist = playlistLoader.media();
  let selectedIndex = -1;

  for (let i = 0; i < qualityLevels.length; i++) {
    if (qualityLevels[i].id === newPlaylist.id) {
      selectedIndex = i;
      break;
    }
  }

  qualityLevels.selectedIndex_ = selectedIndex;
  qualityLevels.trigger({
    selectedIndex,
    type: 'change'
  });
};

/**
 * Adds quality levels to list once playlist metadata is available
 *
 * @param {QualityLevelList} qualityLevels The QualityLevelList to attach events to.
 * @param {Object} vhs Vhs object to listen to for media events.
 * @function handleVhsLoadedMetadata
 */
const handleVhsLoadedMetadata = function(qualityLevels, vhs) {
  vhs.representations().forEach((rep) => {
    qualityLevels.addQualityLevel(rep);
  });
  handleVhsMediaChange(qualityLevels, vhs.playlists);
};

// HLS is a source handler, not a tech. Make sure attempts to use it
// as one do not cause exceptions.
Vhs.canPlaySource = function() {
  return videojs.log.warn('HLS is no longer a tech. Please remove it from ' +
    'your player\'s techOrder.');
};

const emeKeySystems = (keySystemOptions, videoPlaylist, audioPlaylist) => {
  if (!keySystemOptions) {
    return keySystemOptions;
  }

  const codecs = {
    video: videoPlaylist && videoPlaylist.attributes && videoPlaylist.attributes.CODECS,
    audio: audioPlaylist && audioPlaylist.attributes && audioPlaylist.attributes.CODECS
  };

  if (!codecs.audio && codecs.video.split(',').length > 1) {
    codecs.video.split(',').forEach(function(codec) {
      codec = codec.trim();

      if (isAudioCodec(codec)) {
        codecs.audio = codec;
      } else if (isVideoCodec(codec)) {
        codecs.video = codec;
      }
    });
  }
  const videoContentType = codecs.video ? `video/mp4;codecs="${codecs.video}"` : null;
  const audioContentType = codecs.audio ? `audio/mp4;codecs="${codecs.audio}"` : null;

  // upsert the content types based on the selected playlist
  const keySystemContentTypes = {};

  for (const keySystem in keySystemOptions) {
    keySystemContentTypes[keySystem] = {audioContentType, videoContentType};

    if (videoPlaylist.contentProtection &&
        videoPlaylist.contentProtection[keySystem] &&
        videoPlaylist.contentProtection[keySystem].pssh) {
      keySystemContentTypes[keySystem].pssh =
        videoPlaylist.contentProtection[keySystem].pssh;
    }

    // videojs-contrib-eme accepts the option of specifying: 'com.some.cdm': 'url'
    // so we need to prevent overwriting the URL entirely
    if (typeof keySystemOptions[keySystem] === 'string') {
      keySystemContentTypes[keySystem].url = keySystemOptions[keySystem];
    }
  }

  return videojs.mergeOptions(keySystemOptions, keySystemContentTypes);
};

const setupEmeOptions = (vhsHandler) => {
  const player = vhsHandler.player_;

  if (player.eme) {
    const audioPlaylistLoader = vhsHandler.masterPlaylistController_.mediaTypes_.AUDIO.activePlaylistLoader;
    const sourceOptions = emeKeySystems(
      vhsHandler.source_.keySystems,
      vhsHandler.playlists.media(),
      audioPlaylistLoader && audioPlaylistLoader.media()
    );

    if (sourceOptions) {
      player.currentSource().keySystems = sourceOptions;

      // works around https://bugs.chromium.org/p/chromium/issues/detail?id=895449
      // in non-IE11 browsers. In IE11 this is too early to initialize media keys
      if (!(videojs.browser.IE_VERSION === 11) && player.eme.initializeMediaKeys) {
        player.eme.initializeMediaKeys();
      }
    }
  }
};

const getVhsLocalStorage = () => {
  if (!window.localStorage) {
    return null;
  }

  const storedObject = window.localStorage.getItem(LOCAL_STORAGE_KEY);

  if (!storedObject) {
    return null;
  }

  try {
    return JSON.parse(storedObject);
  } catch (e) {
    // someone may have tampered with the value
    return null;
  }
};

const updateVhsLocalStorage = (options) => {
  if (!window.localStorage) {
    return false;
  }

  let objectToStore = getVhsLocalStorage();

  objectToStore = objectToStore ? videojs.mergeOptions(objectToStore, options) : options;

  try {
    window.localStorage.setItem(LOCAL_STORAGE_KEY, JSON.stringify(objectToStore));
  } catch (e) {
    // Throws if storage is full (e.g., always on iOS 5+ Safari private mode, where
    // storage is set to 0).
    // https://developer.mozilla.org/en-US/docs/Web/API/Storage/setItem#Exceptions
    // No need to perform any operation.
    return false;
  }

  return objectToStore;
};

/**
 * Parses VHS-supported media types from data URIs. See
 * https://developer.mozilla.org/en-US/docs/Web/HTTP/Basics_of_HTTP/Data_URIs
 * for information on data URIs.
 *
 * @param {string} dataUri
 *        The data URI
 *
 * @return {string|Object}
 *         The parsed object/string, or the original string if no supported media type
 *         was found
 */
const expandDataUri = (dataUri) => {
  if (dataUri.toLowerCase().indexOf('data:application/vnd.videojs.vhs+json,') === 0) {
    return JSON.parse(dataUri.substring(dataUri.indexOf(',') + 1));
  }
  // no known case for this data URI, return the string as-is
  return dataUri;
};

/**
 * Whether the browser has built-in HLS support.
 */
Vhs.supportsNativeHls = (function() {
  if (!document || !document.createElement) {
    return false;
  }

  const video = document.createElement('video');

  // native HLS is definitely not supported if HTML5 video isn't
  if (!videojs.getTech('Html5').isSupported()) {
    return false;
  }

  // HLS manifests can go by many mime-types
  const canPlay = [
    // Apple santioned
    'application/vnd.apple.mpegurl',
    // Apple sanctioned for backwards compatibility
    'audio/mpegurl',
    // Very common
    'audio/x-mpegurl',
    // Very common
    'application/x-mpegurl',
    // Included for completeness
    'video/x-mpegurl',
    'video/mpegurl',
    'application/mpegurl'
  ];

  return canPlay.some(function(canItPlay) {
    return (/maybe|probably/i).test(video.canPlayType(canItPlay));
  });
}());

Vhs.supportsNativeDash = (function() {
  if (!document || !document.createElement || !videojs.getTech('Html5').isSupported()) {
    return false;
  }

  return (/maybe|probably/i).test(document.createElement('video').canPlayType('application/dash+xml'));
}());

Vhs.supportsTypeNatively = (type) => {
  if (type === 'hls') {
    return Vhs.supportsNativeHls;
  }

  if (type === 'dash') {
    return Vhs.supportsNativeDash;
  }

  return false;
};

/**
 * HLS is a source handler, not a tech. Make sure attempts to use it
 * as one do not cause exceptions.
 */
Vhs.isSupported = function() {
  return videojs.log.warn('HLS is no longer a tech. Please remove it from ' +
    'your player\'s techOrder.');
};

const Component = videojs.getComponent('Component');

/**
 * The Vhs Handler object, where we orchestrate all of the parts
 * of HLS to interact with video.js
 *
 * @class VhsHandler
 * @extends videojs.Component
 * @param {Object} source the soruce object
 * @param {Tech} tech the parent tech object
 * @param {Object} options optional and required options
 */
class VhsHandler extends Component {
  constructor(source, tech, options) {
    super(tech, videojs.mergeOptions(options.hls, options.vhs));

    if (options.hls && Object.keys(options.hls).length) {
      videojs.log.warn('Using hls options is deprecated. Use vhs instead.');
    }

    // tech.player() is deprecated but setup a reference to HLS for
    // backwards-compatibility
    if (tech.options_ && tech.options_.playerId) {
      const _player = videojs(tech.options_.playerId);

      if (!_player.hasOwnProperty('hls')) {
        Object.defineProperty(_player, 'hls', {
          get: () => {
            videojs.log.warn('player.hls is deprecated. Use player.vhs instead.');
            tech.trigger({ type: 'usage', name: 'vhs-player-access' });
            tech.trigger({ type: 'usage', name: 'hls-player-access' });
            return this;
          },
          configurable: true
        });
      }

      // Set up a reference to the VhsHandler from player.vhs. Although this isn't the
      // most appropriate form of reference for video.js (since all APIs should be
      // provided through core video.js), it is a common pattern for plugins.
      if (!_player.hasOwnProperty('vhs')) {
        Object.defineProperty(_player, 'vhs', {
          get: () => {
            tech.trigger({ type: 'usage', name: 'vhs-player-access' });
            return this;
          },
          configurable: true
        });
      }

      if (!_player.hasOwnProperty('dash')) {
        Object.defineProperty(_player, 'dash', {
          get: () => {
            videojs.log.warn('player.dash is deprecated. Use player.vhs instead.');
            return this;
          },
          configurable: true
        });
      }

      this.player_ = _player;
    }

    this.tech_ = tech;
    this.source_ = source;
    this.stats = {};
    this.setOptions_();

    if (this.options_.overrideNative &&
      tech.overrideNativeAudioTracks &&
      tech.overrideNativeVideoTracks) {
      tech.overrideNativeAudioTracks(true);
      tech.overrideNativeVideoTracks(true);
    } else if (this.options_.overrideNative &&
      (tech.featuresNativeVideoTracks || tech.featuresNativeAudioTracks)) {
      // overriding native HLS only works if audio tracks have been emulated
      // error early if we're misconfigured
      throw new Error('Overriding native HLS requires emulated tracks. ' +
        'See https://git.io/vMpjB');
    }

    // listen for fullscreenchange events for this player so that we
    // can adjust our quality selection quickly
    this.on(document, [
      'fullscreenchange', 'webkitfullscreenchange',
      'mozfullscreenchange', 'MSFullscreenChange'
    ], (event) => {
      const fullscreenElement = document.fullscreenElement ||
        document.webkitFullscreenElement ||
        document.mozFullScreenElement ||
        document.msFullscreenElement;

      if (fullscreenElement && fullscreenElement.contains(this.tech_.el())) {
        this.masterPlaylistController_.smoothQualityChange_();
      }
    });

    // Handle seeking when looping - middleware doesn't handle this seek event from the tech
    this.on(this.tech_, 'seeking', function() {
      if (this.tech_.currentTime() === 0 && this.tech_.player_.loop()) {
        this.setCurrentTime(0);
      }
    });

    this.on(this.tech_, 'error', function() {
      if (this.masterPlaylistController_) {
        this.masterPlaylistController_.pauseLoading();
      }
    });

    this.on(this.tech_, 'play', this.play);
  }

  setOptions_() {
    // defaults
    this.options_.withCredentials = this.options_.withCredentials || false;
    this.options_.handleManifestRedirects = this.options_.handleManifestRedirects || false;
    this.options_.limitRenditionByPlayerDimensions = this.options_.limitRenditionByPlayerDimensions === false ? false : true;
    this.options_.useDevicePixelRatio = this.options_.useDevicePixelRatio || false;
    this.options_.smoothQualityChange = this.options_.smoothQualityChange || false;
    this.options_.useBandwidthFromLocalStorage =
      typeof this.source_.useBandwidthFromLocalStorage !== 'undefined' ?
        this.source_.useBandwidthFromLocalStorage :
        this.options_.useBandwidthFromLocalStorage || false;
    this.options_.customTagParsers = this.options_.customTagParsers || [];
    this.options_.customTagMappers = this.options_.customTagMappers || [];
    this.options_.cacheEncryptionKeys = this.options_.cacheEncryptionKeys || false;
    this.options_.handlePartialData = this.options_.handlePartialData || false;

    if (typeof this.options_.blacklistDuration !== 'number') {
      this.options_.blacklistDuration = 5 * 60;
    }

    if (typeof this.options_.bandwidth !== 'number') {
      if (this.options_.useBandwidthFromLocalStorage) {
        const storedObject = getVhsLocalStorage();

        if (storedObject && storedObject.bandwidth) {
          this.options_.bandwidth = storedObject.bandwidth;
          this.tech_.trigger({type: 'usage', name: 'vhs-bandwidth-from-local-storage'});
          this.tech_.trigger({type: 'usage', name: 'hls-bandwidth-from-local-storage'});
        }
        if (storedObject && storedObject.throughput) {
          this.options_.throughput = storedObject.throughput;
          this.tech_.trigger({type: 'usage', name: 'vhs-throughput-from-local-storage'});
          this.tech_.trigger({type: 'usage', name: 'hls-throughput-from-local-storage'});
        }
      }
    }
    // if bandwidth was not set by options or pulled from local storage, start playlist
    // selection at a reasonable bandwidth
    if (typeof this.options_.bandwidth !== 'number') {
      this.options_.bandwidth = Config.INITIAL_BANDWIDTH;
    }

    // If the bandwidth number is unchanged from the initial setting
    // then this takes precedence over the enableLowInitialPlaylist option
    this.options_.enableLowInitialPlaylist =
      this.options_.enableLowInitialPlaylist &&
      this.options_.bandwidth === Config.INITIAL_BANDWIDTH;

    // grab options passed to player.src
    [
      'withCredentials',
      'useDevicePixelRatio',
      'limitRenditionByPlayerDimensions',
      'bandwidth',
      'smoothQualityChange',
      'customTagParsers',
      'customTagMappers',
      'handleManifestRedirects',
      'cacheEncryptionKeys',
      'handlePartialData'
    ].forEach((option) => {
      if (typeof this.source_[option] !== 'undefined') {
        this.options_[option] = this.source_[option];
      }
    });

    this.limitRenditionByPlayerDimensions = this.options_.limitRenditionByPlayerDimensions;
    this.useDevicePixelRatio = this.options_.useDevicePixelRatio;
  }
  /**
   * called when player.src gets called, handle a new source
   *
   * @param {Object} src the source object to handle
   */
  src(src, type) {
    // do nothing if the src is falsey
    if (!src) {
      return;
    }
    this.setOptions_();
    // add master playlist controller options
    this.options_.src = expandDataUri(this.source_.src);
    this.options_.tech = this.tech_;
    this.options_.externVhs = Vhs;
    this.options_.sourceType = simpleTypeFromSourceType(type);
    // Whenever we seek internally, we should update both the tech and call our own
    // setCurrentTime function. This is needed because "seeking" events aren't always
    // reliable. External seeks (via the player object) are handled via middleware.
    this.options_.seekTo = (time) => {
      this.tech_.setCurrentTime(time);
      this.setCurrentTime(time);
    };

    this.masterPlaylistController_ = new MasterPlaylistController(this.options_);
    this.playbackWatcher_ = new PlaybackWatcher(videojs.mergeOptions(this.options_, {
      seekable: () => this.seekable(),
      media: () => this.masterPlaylistController_.media(),
      masterPlaylistController: this.masterPlaylistController_
    }));

    this.masterPlaylistController_.on('error', () => {
      const player = videojs.players[this.tech_.options_.playerId];
      let error = this.masterPlaylistController_.error;

      if (typeof error === 'object' && !error.code) {
        error.code = 3;
      } else if (typeof error === 'string') {
        error = {message: error, code: 3};
      }

      player.error(error);
    });

    // `this` in selectPlaylist should be the VhsHandler for backwards
    // compatibility with < v2
    this.masterPlaylistController_.selectPlaylist =
      this.selectPlaylist ?
        this.selectPlaylist.bind(this) : Vhs.STANDARD_PLAYLIST_SELECTOR.bind(this);

    this.masterPlaylistController_.selectInitialPlaylist =
      Vhs.INITIAL_PLAYLIST_SELECTOR.bind(this);

    // re-expose some internal objects for backwards compatibility with < v2
    this.playlists = this.masterPlaylistController_.masterPlaylistLoader_;
    this.mediaSource = this.masterPlaylistController_.mediaSource;

    // Proxy assignment of some properties to the master playlist
    // controller. Using a custom property for backwards compatibility
    // with < v2
    Object.defineProperties(this, {
      selectPlaylist: {
        get() {
          return this.masterPlaylistController_.selectPlaylist;
        },
        set(selectPlaylist) {
          this.masterPlaylistController_.selectPlaylist = selectPlaylist.bind(this);
        }
      },
      throughput: {
        get() {
          return this.masterPlaylistController_.mainSegmentLoader_.throughput.rate;
        },
        set(throughput) {
          this.masterPlaylistController_.mainSegmentLoader_.throughput.rate = throughput;
          // By setting `count` to 1 the throughput value becomes the starting value
          // for the cumulative average
          this.masterPlaylistController_.mainSegmentLoader_.throughput.count = 1;
        }
      },
      bandwidth: {
        get() {
          return this.masterPlaylistController_.mainSegmentLoader_.bandwidth;
        },
        set(bandwidth) {
          this.masterPlaylistController_.mainSegmentLoader_.bandwidth = bandwidth;
          // setting the bandwidth manually resets the throughput counter
          // `count` is set to zero that current value of `rate` isn't included
          // in the cumulative average
          this.masterPlaylistController_.mainSegmentLoader_.throughput = {
            rate: 0,
            count: 0
          };
        }
      },
      /**
       * `systemBandwidth` is a combination of two serial processes bit-rates. The first
       * is the network bitrate provided by `bandwidth` and the second is the bitrate of
       * the entire process after that - decryption, transmuxing, and appending - provided
       * by `throughput`.
       *
       * Since the two process are serial, the overall system bandwidth is given by:
       *   sysBandwidth = 1 / (1 / bandwidth + 1 / throughput)
       */
      systemBandwidth: {
        get() {
          const invBandwidth = 1 / (this.bandwidth || 1);
          let invThroughput;

          if (this.throughput > 0) {
            invThroughput = 1 / this.throughput;
          } else {
            invThroughput = 0;
          }

          const systemBitrate = Math.floor(1 / (invBandwidth + invThroughput));

          return systemBitrate;
        },
        set() {
          videojs.log.error('The "systemBandwidth" property is read-only');
        }
      }
    });

    if (this.options_.bandwidth) {
      this.bandwidth = this.options_.bandwidth;
    }
    if (this.options_.throughput) {
      this.throughput = this.options_.throughput;
    }

    Object.defineProperties(this.stats, {
      bandwidth: {
        get: () => this.bandwidth || 0,
        enumerable: true
      },
      mediaRequests: {
        get: () => this.masterPlaylistController_.mediaRequests_() || 0,
        enumerable: true
      },
      mediaRequestsAborted: {
        get: () => this.masterPlaylistController_.mediaRequestsAborted_() || 0,
        enumerable: true
      },
      mediaRequestsTimedout: {
        get: () => this.masterPlaylistController_.mediaRequestsTimedout_() || 0,
        enumerable: true
      },
      mediaRequestsErrored: {
        get: () => this.masterPlaylistController_.mediaRequestsErrored_() || 0,
        enumerable: true
      },
      mediaTransferDuration: {
        get: () => this.masterPlaylistController_.mediaTransferDuration_() || 0,
        enumerable: true
      },
      mediaBytesTransferred: {
        get: () => this.masterPlaylistController_.mediaBytesTransferred_() || 0,
        enumerable: true
      },
      mediaSecondsLoaded: {
        get: () => this.masterPlaylistController_.mediaSecondsLoaded_() || 0,
        enumerable: true
      },
      buffered: {
        get: () => timeRangesToArray(this.tech_.buffered()),
        enumerable: true
      },
      currentTime: {
        get: () => this.tech_.currentTime(),
        enumerable: true
      },
      currentSource: {
        get: () => this.tech_.currentSource_,
        enumerable: true
      },
      currentTech: {
        get: () => this.tech_.name_,
        enumerable: true
      },
      duration: {
        get: () => this.tech_.duration(),
        enumerable: true
      },
      master: {
        get: () => this.playlists.master,
        enumerable: true
      },
      playerDimensions: {
        get: () => this.tech_.currentDimensions(),
        enumerable: true
      },
      seekable: {
        get: () => timeRangesToArray(this.tech_.seekable()),
        enumerable: true
      },
      timestamp: {
        get: () => Date.now(),
        enumerable: true
      },
      videoPlaybackQuality: {
        get: () => this.tech_.getVideoPlaybackQuality(),
        enumerable: true
      }
    });

    this.tech_.one(
      'canplay',
      this.masterPlaylistController_.setupFirstPlay.bind(this.masterPlaylistController_)
    );

    this.tech_.on('bandwidthupdate', () => {
      if (this.options_.useBandwidthFromLocalStorage) {
        updateVhsLocalStorage({
          bandwidth: this.bandwidth,
          throughput: Math.round(this.throughput)
        });
      }
    });

    this.masterPlaylistController_.on('selectedinitialmedia', () => {
      // Add the manual rendition mix-in to VhsHandler
      renditionSelectionMixin(this);
      setupEmeOptions(this);
    });

    // the bandwidth of the primary segment loader is our best
    // estimate of overall bandwidth
    this.on(this.masterPlaylistController_, 'progress', function() {
      this.tech_.trigger('progress');
    });

    this.setupQualityLevels_();

    // do nothing if the tech has been disposed already
    // this can occur if someone sets the src in player.ready(), for instance
    if (!this.tech_.el()) {
      return;
    }

    this.tech_.src(window.URL.createObjectURL(this.masterPlaylistController_.mediaSource));
  }

  /**
   * Initializes the quality levels and sets listeners to update them.
   *
   * @method setupQualityLevels_
   * @private
   */
  setupQualityLevels_() {
    const player = videojs.players[this.tech_.options_.playerId];

    // if there isn't a player or there isn't a qualityLevels plugin
    // or qualityLevels_ listeners have already been setup, do nothing.
    if (!player || !player.qualityLevels || this.qualityLevels_) {
      return;
    }

    this.qualityLevels_ = player.qualityLevels();

    this.masterPlaylistController_.on('selectedinitialmedia', () => {
      handleVhsLoadedMetadata(this.qualityLevels_, this);
    });

    this.playlists.on('mediachange', () => {
      handleVhsMediaChange(this.qualityLevels_, this.playlists);
    });
  }

  /**
   * return the version
   */
  static version() {
    return {
      '@videojs/http-streaming': vhsVersion,
      'mux.js': muxVersion,
      'mpd-parser': mpdVersion,
      'm3u8-parser': m3u8Version,
      'aes-decrypter': aesVersion
    };
  }

  /**
   * return the version
   */
  version() {
    return this.constructor.version();
  }

  /**
   * Begin playing the video.
   */
  play() {
    this.masterPlaylistController_.play();
  }

  /**
   * a wrapper around the function in MasterPlaylistController
   */
  setCurrentTime(currentTime) {
    this.masterPlaylistController_.setCurrentTime(currentTime);
  }

  /**
   * a wrapper around the function in MasterPlaylistController
   */
  duration() {
    return this.masterPlaylistController_.duration();
  }

  /**
   * a wrapper around the function in MasterPlaylistController
   */
  seekable() {
    return this.masterPlaylistController_.seekable();
  }

  /**
   * Abort all outstanding work and cleanup.
   */
  dispose() {
    if (this.playbackWatcher_) {
      this.playbackWatcher_.dispose();
    }
    if (this.masterPlaylistController_) {
      this.masterPlaylistController_.dispose();
    }
    if (this.qualityLevels_) {
      this.qualityLevels_.dispose();
    }

    if (this.player_) {
      delete this.player_.vhs;
      delete this.player_.dash;
      delete this.player_.hls;
    }

    if (this.tech_ && this.tech_.vhs) {
      delete this.tech_.vhs;
    }

    // don't check this.tech_.hls as it will log a deprecated warning
    if (this.tech_) {
      delete this.tech_.hls;
    }

    super.dispose();
  }

  convertToProgramTime(time, callback) {
    return getProgramTime({
      playlist: this.masterPlaylistController_.media(),
      time,
      callback
    });
  }

  // the player must be playing before calling this
  seekToProgramTime(programTime, callback, pauseAfterSeek = true, retryCount = 2) {
    return seekToProgramTime({
      programTime,
      playlist: this.masterPlaylistController_.media(),
      retryCount,
      pauseAfterSeek,
      seekTo: this.options_.seekTo,
      tech: this.options_.tech,
      callback
    });
  }
}

/**
 * The Source Handler object, which informs video.js what additional
 * MIME types are supported and sets up playback. It is registered
 * automatically to the appropriate tech based on the capabilities of
 * the browser it is running in. It is not necessary to use or modify
 * this object in normal usage.
 */
const VhsSourceHandler = {
  name: 'videojs-http-streaming',
  VERSION: vhsVersion,
  canHandleSource(srcObj, options = {}) {
    const localOptions = videojs.mergeOptions(videojs.options, options);

    return VhsSourceHandler.canPlayType(srcObj.type, localOptions);
  },
  handleSource(source, tech, options = {}) {
    const localOptions = videojs.mergeOptions(videojs.options, options);

    tech.vhs = new VhsHandler(source, tech, localOptions);
    if (!videojs.hasOwnProperty('hls')) {
      Object.defineProperty(tech, 'hls', {
        get: () => {
          videojs.log.warn('player.tech().hls is deprecated. Use player.vhs instead.');
          return tech.vhs;
        },
        configurable: true
      });
    }
    tech.vhs.xhr = xhrFactory();

    tech.vhs.src(source.src, source.type);
    return tech.vhs;
  },
  canPlayType(type, options = {}) {
<<<<<<< HEAD
    const { vhs: { overrideNative } } = videojs.mergeOptions(videojs.options, options);
=======
    const { hls: { overrideNative = !videojs.browser.IS_ANY_SAFARI } } = videojs.mergeOptions(videojs.options, options);
>>>>>>> 225d1278
    const supportedType = simpleTypeFromSourceType(type);
    const canUseMsePlayback = supportedType &&
      (!Vhs.supportsTypeNatively(supportedType) || overrideNative);

    return canUseMsePlayback ? 'maybe' : '';
  }
};

/**
 * Check to see if the native MediaSource object exists and supports
 * an MP4 container with both H.264 video and AAC-LC audio.
 *
 * @return {boolean} if  native media sources are supported
 */
const supportsNativeMediaSources = () => {
  return browserSupportsCodec('avc1.4d400d,mp4a.40.2');
};

// register source handlers with the appropriate techs
if (supportsNativeMediaSources()) {
  videojs.getTech('Html5').registerSourceHandler(VhsSourceHandler, 0);
}

videojs.VhsHandler = VhsHandler;
Object.defineProperty(videojs, 'HlsHandler', {
  get: () => {
    videojs.log.warn('videojs.HlsHandler is deprecated. Use videojs.VhsHandler instead.');
    return VhsHandler;
  },
  configurable: true
});
videojs.VhsSourceHandler = VhsSourceHandler;
Object.defineProperty(videojs, 'HlsSourceHandler', {
  get: () => {
    videojs.log.warn('videojs.HlsSourceHandler is deprecated. ' +
      'Use videojs.VhsSourceHandler instead.');
    return VhsSourceHandler;
  },
  configurable: true
});
videojs.Vhs = Vhs;
Object.defineProperty(videojs, 'Hls', {
  get: () => {
    videojs.log.warn('videojs.Hls is deprecated. Use videojs.Vhs instead.');
    return Vhs;
  },
  configurable: true
});
if (!videojs.use) {
  videojs.registerComponent('Hls', Vhs);
  videojs.registerComponent('Vhs', Vhs);
}
videojs.options.vhs = videojs.options.vhs || {};
videojs.options.hls = videojs.options.hls || {};

if (videojs.registerPlugin) {
  videojs.registerPlugin('reloadSourceOnError', reloadSourceOnError);
} else {
  videojs.plugin('reloadSourceOnError', reloadSourceOnError);
}

export {
  Vhs,
  VhsHandler,
  VhsSourceHandler,
  emeKeySystems,
  simpleTypeFromSourceType,
  expandDataUri
};<|MERGE_RESOLUTION|>--- conflicted
+++ resolved
@@ -914,11 +914,7 @@
     return tech.vhs;
   },
   canPlayType(type, options = {}) {
-<<<<<<< HEAD
-    const { vhs: { overrideNative } } = videojs.mergeOptions(videojs.options, options);
-=======
-    const { hls: { overrideNative = !videojs.browser.IS_ANY_SAFARI } } = videojs.mergeOptions(videojs.options, options);
->>>>>>> 225d1278
+    const { vhs: { overrideNative = !videojs.browser.IS_ANY_SAFARI } } = videojs.mergeOptions(videojs.options, options);
     const supportedType = simpleTypeFromSourceType(type);
     const canUseMsePlayback = supportedType &&
       (!Vhs.supportsTypeNatively(supportedType) || overrideNative);
