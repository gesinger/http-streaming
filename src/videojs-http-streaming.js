--- conflicted
+++ resolved
@@ -321,8 +321,6 @@
       }
     });
 
-<<<<<<< HEAD
-=======
     // Handle seeking when looping - middleware doesn't handle this seek event from the tech
     this.on(this.tech_, 'seeking', function() {
       if (this.tech_.seeking() && this.tech_.currentTime() === 0 && this.tech_.player_.loop()) {
@@ -330,7 +328,6 @@
       }
     });
 
->>>>>>> 0e4fdf98
     this.on(this.tech_, 'error', function() {
       if (this.masterPlaylistController_) {
         this.masterPlaylistController_.pauseLoading();
