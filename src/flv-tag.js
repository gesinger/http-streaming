(function(window) {

<<<<<<< HEAD
var hls = window.videojs.hls;
=======
window.videojs = window.videojs || {};
window.videojs.hls = window.videojs.hls || {};

var
  hls = window.videojs.hls,

  // commonly used metadata properties
  widthBytes = new Uint8Array('width'.length),
  heightBytes = new Uint8Array('height'.length),
  videocodecidBytes = new Uint8Array('videocodecid'.length),
  i;

// calculating the bytes of common metadata names ahead of time makes the
// corresponding writes faster because we don't have to loop over the
// characters
// re-test with test/perf.html if you're planning on changing this
for (i in 'width') {
  widthBytes[i] = 'width'.charCodeAt(i);
}
for (i in 'height') {
  heightBytes[i] = 'height'.charCodeAt(i);
}
for (i in 'videocodecid') {
  videocodecidBytes[i] = 'videocodecid'.charCodeAt(i);
}
>>>>>>> b2716ec2

// (type:uint, extraData:Boolean = false) extends ByteArray
hls.FlvTag = function(type, extraData) {
  var
    // Counter if this is a metadata tag, nal start marker if this is a video
    // tag. unused if this is an audio tag
    adHoc = 0, // :uint

    // checks whether the FLV tag has enough capacity to accept the proposed
    // write and re-allocates the internal buffers if necessary
    prepareWrite = function(flv, count) {
      var
        bytes,
        minLength = flv.position + count;
      if (minLength < flv.bytes.byteLength) {
        // there's enough capacity so do nothing
        return;
      }

      // allocate a new buffer and copy over the data that will not be modified
      bytes = new Uint8Array(minLength * 2);
      bytes.set(flv.bytes.subarray(0, flv.position), 0);
      flv.bytes = bytes;
      flv.view = new DataView(flv.bytes.buffer);
    },

    // commonly used metadata properties
    widthBytes = hls.FlvTag.widthBytes || new Uint8Array('width'.length),
    heightBytes = hls.FlvTag.heightBytes || new Uint8Array('height'.length),
    videocodecidBytes = hls.FlvTag.videocodecidBytes || new Uint8Array('videocodecid'.length),
    i;

  if (!hls.FlvTag.widthBytes) {
    // calculating the bytes of common metadata names ahead of time makes the
    // corresponding writes faster because we don't have to loop over the
    // characters
    // re-test with test/perf.html if you're planning on changing this
    for (i in 'width') {
      widthBytes[i] = 'width'.charCodeAt(i);
    }
    for (i in 'height') {
      heightBytes[i] = 'height'.charCodeAt(i);
    }
    for (i in 'videocodecid') {
      videocodecidBytes[i] = 'videocodecid'.charCodeAt(i);
    }

    hls.FlvTag.widthBytes = widthBytes;
    hls.FlvTag.heightBytes = heightBytes;
    hls.FlvTag.videocodecidBytes = videocodecidBytes;
  }

  this.keyFrame = false; // :Boolean

  switch(type) {
  case hls.FlvTag.VIDEO_TAG:
    this.length = 16;
    break;
  case hls.FlvTag.AUDIO_TAG:
    this.length = 13;
    this.keyFrame = true;
    break;
  case hls.FlvTag.METADATA_TAG:
    this.length = 29;
    this.keyFrame = true;
    break;
  default:
    throw("Error Unknown TagType");
  }

  this.bytes = new Uint8Array(16384);
  this.view = new DataView(this.bytes.buffer);
  this.bytes[0] = type;
  this.position = this.length;
  this.keyFrame = extraData; // Defaults to false

  // presentation timestamp
  this.pts = 0;
  // decoder timestamp
  this.dts = 0;

  // ByteArray#writeBytes(bytes:ByteArray, offset:uint = 0, length:uint = 0)
  this.writeBytes = function(bytes, offset, length) {
    var
      start = offset || 0,
      end;
    length = length || bytes.byteLength;
    end = start + length;

    prepareWrite(this, length);
    this.bytes.set(bytes.subarray(start, end), this.position);

    this.position += length;
    this.length = Math.max(this.length, this.position);
  };

  // ByteArray#writeByte(value:int):void
  this.writeByte = function(byte) {
    prepareWrite(this, 1);
    this.bytes[this.position] = byte;
    this.position++;
    this.length = Math.max(this.length, this.position);
  };

  // ByteArray#writeShort(value:int):void
  this.writeShort = function(short) {
    prepareWrite(this, 2);
    this.view.setUint16(this.position, short);
    this.position += 2;
    this.length = Math.max(this.length, this.position);
  };

  // Negative index into array
  // (pos:uint):int
  this.negIndex = function(pos) {
    return this.bytes[this.length - pos];
  };

  // The functions below ONLY work when this[0] == VIDEO_TAG.
  // We are not going to check for that because we dont want the overhead
  // (nal:ByteArray = null):int
  this.nalUnitSize = function() {
    if (adHoc === 0) {
      return 0;
    }

    return this.length - (adHoc + 4);
  };

  this.startNalUnit = function() {
    // remember position and add 4 bytes
    if (adHoc > 0) {
      throw new Error("Attempted to create new NAL wihout closing the old one");
    }

    // reserve 4 bytes for nal unit size
    adHoc = this.length;
    this.length += 4;
    this.position = this.length;
  };

  // (nal:ByteArray = null):void
  this.endNalUnit = function(nalContainer) {
    var
      nalStart, // :uint
      nalLength; // :uint

    // Rewind to the marker and write the size
    if (this.length === adHoc + 4) {
      // we started a nal unit, but didnt write one, so roll back the 4 byte size value
      this.length -= 4;
    } else if (adHoc > 0) {
      nalStart = adHoc + 4;
      nalLength = this.length - nalStart;

      this.position = adHoc;
      this.view.setUint32(this.position, nalLength);
      this.position = this.length;

      if (nalContainer) {
        // Add the tag to the NAL unit
        nalContainer.push(this.bytes.subarray(nalStart, nalStart + nalLength));
      }
    }

    adHoc = 0;
  };

  /**
   * Write out a 64-bit floating point valued metadata property. This method is
   * called frequently during a typical parse and needs to be fast.
   */
  // (key:String, val:Number):void
  this.writeMetaDataDouble = function(key, val) {
    var i;
    prepareWrite(this, 2 + key.length + 9);

    // write size of property name
    this.view.setUint16(this.position, key.length);
    this.position += 2;

    // this next part looks terrible but it improves parser throughput by
    // 10kB/s in my testing

    // write property name
    if (key === 'width') {
      this.bytes.set(widthBytes, this.position);
      this.position += 5;
    } else if (key === 'height') {
      this.bytes.set(heightBytes, this.position);
      this.position += 6;
    } else if (key === 'videocodecid') {
      this.bytes.set(videocodecidBytes, this.position);
      this.position += 12;
    } else {
      for (i in key) {
        this.bytes[this.position] = key.charCodeAt(i);
        this.position++;
      }
    }

    // skip null byte
    this.position++;

    // write property value
    this.view.setFloat64(this.position, val);
    this.position += 8;

    // update flv tag length
    this.length = Math.max(this.length, this.position);
    ++adHoc;
  };

  // (key:String, val:Boolean):void
  this.writeMetaDataBoolean = function(key, val) {
    var i;
    prepareWrite(this, 2);
    this.view.setUint16(this.position, key.length);
    this.position += 2;
    for (i in key) {
      console.assert(key.charCodeAt(i) < 255);
      prepareWrite(this, 1);
      this.bytes[this.position] = key.charCodeAt(i);
      this.position++;
    }
    prepareWrite(this, 2);
    this.view.setUint8(this.position, 0x01);
    this.position++;
    this.view.setUint8(this.position, val ? 0x01 : 0x00);
    this.position++;
    this.length = Math.max(this.length, this.position);
    ++adHoc;
  };

  // ():ByteArray
  this.finalize = function() {
    var
      dtsDelta, // :int
      len; // :int

    switch(this.bytes[0]) {
      // Video Data
    case hls.FlvTag.VIDEO_TAG:
      this.bytes[11] = ((this.keyFrame || extraData) ? 0x10 : 0x20 ) | 0x07; // We only support AVC, 1 = key frame (for AVC, a seekable frame), 2 = inter frame (for AVC, a non-seekable frame)
      this.bytes[12] = extraData ?  0x00 : 0x01;

      dtsDelta = this.pts - this.dts;
      this.bytes[13] = (dtsDelta & 0x00FF0000) >>> 16;
      this.bytes[14] = (dtsDelta & 0x0000FF00) >>>  8;
      this.bytes[15] = (dtsDelta & 0x000000FF) >>>  0;
      break;

    case hls.FlvTag.AUDIO_TAG:
      this.bytes[11] = 0xAF; // 44 kHz, 16-bit stereo
      this.bytes[12] = extraData ? 0x00 : 0x01;
      break;

    case hls.FlvTag.METADATA_TAG:
      this.position = 11;
      this.view.setUint8(this.position, 0x02); // String type
      this.position++;
      this.view.setUint16(this.position, 0x0A); // 10 Bytes
      this.position += 2;
      // set "onMetaData"
      this.bytes.set([0x6f, 0x6e, 0x4d, 0x65,
                      0x74, 0x61, 0x44, 0x61,
                      0x74, 0x61], this.position);
      this.position += 10;
      this.bytes[this.position] = 0x08; // Array type
      this.position++;
      this.view.setUint32(this.position, adHoc);
      this.position = this.length;
      this.bytes.set([0, 0, 9], this.position);
      this.position += 3; // End Data Tag
      this.length = this.position;
      break;
    }

    len = this.length - 11;

    // write the DataSize field
    this.bytes[ 1] = (len & 0x00FF0000) >>> 16;
    this.bytes[ 2] = (len & 0x0000FF00) >>>  8;
    this.bytes[ 3] = (len & 0x000000FF) >>>  0;
    // write the Timestamp
    this.bytes[ 4] = (this.pts & 0x00FF0000) >>> 16;
    this.bytes[ 5] = (this.pts & 0x0000FF00) >>>  8;
    this.bytes[ 6] = (this.pts & 0x000000FF) >>>  0;
    this.bytes[ 7] = (this.pts & 0xFF000000) >>> 24;
    // write the StreamID
    this.bytes[ 8] = 0;
    this.bytes[ 9] = 0;
    this.bytes[10] = 0;

    this.view.setUint32(this.length, this.length);
    this.length += 4;
    this.position += 4;

    // trim down the byte buffer to what is actually being used
    this.bytes = this.bytes.subarray(0, this.length);
    this.frameTime = hls.FlvTag.frameTime(this.bytes);
    console.assert(this.bytes.byteLength === this.length);
    return this;
  };
};

hls.FlvTag.AUDIO_TAG = 0x08; // == 8, :uint
hls.FlvTag.VIDEO_TAG = 0x09; // == 9, :uint
hls.FlvTag.METADATA_TAG = 0x12; // == 18, :uint

// (tag:ByteArray):Boolean {
hls.FlvTag.isAudioFrame = function(tag) {
  return hls.FlvTag.AUDIO_TAG === tag[0];
};

// (tag:ByteArray):Boolean {
hls.FlvTag.isVideoFrame = function(tag) {
  return hls.FlvTag.VIDEO_TAG === tag[0];
};

// (tag:ByteArray):Boolean {
hls.FlvTag.isMetaData = function(tag) {
  return hls.FlvTag.METADATA_TAG === tag[0];
};

// (tag:ByteArray):Boolean {
hls.FlvTag.isKeyFrame = function(tag) {
  if (hls.FlvTag.isVideoFrame(tag)) {
    return tag[11] === 0x17;
  }

  if (hls.FlvTag.isAudioFrame(tag)) {
    return true;
  }

  if (hls.FlvTag.isMetaData(tag)) {
    return true;
  }

  return false;
};

// (tag:ByteArray):uint {
hls.FlvTag.frameTime = function(tag) {
  var pts = tag[ 4] << 16; // :uint
  pts |= tag[ 5] <<  8;
  pts |= tag[ 6] <<  0;
  pts |= tag[ 7] << 24;
  return pts;
};

})(this);<|MERGE_RESOLUTION|>--- conflicted
+++ resolved
@@ -1,34 +1,9 @@
 (function(window) {
 
-<<<<<<< HEAD
-var hls = window.videojs.hls;
-=======
 window.videojs = window.videojs || {};
 window.videojs.hls = window.videojs.hls || {};
 
-var
-  hls = window.videojs.hls,
-
-  // commonly used metadata properties
-  widthBytes = new Uint8Array('width'.length),
-  heightBytes = new Uint8Array('height'.length),
-  videocodecidBytes = new Uint8Array('videocodecid'.length),
-  i;
-
-// calculating the bytes of common metadata names ahead of time makes the
-// corresponding writes faster because we don't have to loop over the
-// characters
-// re-test with test/perf.html if you're planning on changing this
-for (i in 'width') {
-  widthBytes[i] = 'width'.charCodeAt(i);
-}
-for (i in 'height') {
-  heightBytes[i] = 'height'.charCodeAt(i);
-}
-for (i in 'videocodecid') {
-  videocodecidBytes[i] = 'videocodecid'.charCodeAt(i);
-}
->>>>>>> b2716ec2
+var hls = window.videojs.hls;
 
 // (type:uint, extraData:Boolean = false) extends ByteArray
 hls.FlvTag = function(type, extraData) {
