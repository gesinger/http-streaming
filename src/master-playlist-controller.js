--- conflicted
+++ resolved
@@ -43,6 +43,23 @@
          this.mainSegmentLoader_[stat];
 };
 
+const codecsForTrackInfo = (trackInfo, mimeTypes) => {
+  const codecs = {
+    audio: trackInfo.hasAudio ? {} : null,
+    video: trackInfo.hasVideo ? {} : null
+  };
+
+  if (codecs.audio && mimeTypes.audio) {
+    codecs.audio.mimeType = mimeTypes.audio;
+  }
+
+  if (codecs.video && mimeTypes.video) {
+    codecs.video.mimeType = mimeTypes.video;
+  }
+
+  return codecs;
+};
+
 /**
  * the master playlist controller controller all interactons
  * between playlists and segmentloaders. At this time this mainly
@@ -114,10 +131,7 @@
     }, false).track;
 
     this.decrypter_ = new Decrypter();
-<<<<<<< HEAD
     this.sourceUpdater_ = new SourceUpdater(this.mediaSource);
-=======
->>>>>>> 5f3e7f8f
     this.inbandTextTracks_ = {};
 
     const segmentLoaderSettings = {
@@ -133,10 +147,7 @@
       syncController: this.syncController_,
       decrypter: this.decrypter_,
       sourceType: this.sourceType_,
-<<<<<<< HEAD
       sourceUpdater: this.sourceUpdater_,
-=======
->>>>>>> 5f3e7f8f
       inbandTextTracks: this.inbandTextTracks_
     };
 
@@ -469,6 +480,59 @@
       }, ABORT_EARLY_BLACKLIST_SECONDS);
     });
 
+    this.mainSegmentLoader_.on('trackinfo', () => {
+      if (this.sourceUpdater_.ready()) {
+        // already configured source buffers
+        return;
+      }
+
+      const codecs = codecsForTrackInfo(
+        this.mainSegmentLoader_.startingMedia_, this.mimeTypes_);
+
+      if (this.mediaTypes_.AUDIO.activePlaylistLoader &&
+          !codecs.audio &&
+          !this.audioCodecs_) {
+        // We are using an audio track but haven't yet gotten the audiocodec info. In
+        // order to ensure that source buffers are created simultaneously (a requirement
+        // by browsers), wait for the audio track info.
+        this.mainCodecs_ = codecs;
+        return;
+      }
+
+      if (this.audioCodecs_) {
+        // allow codec info from the audio segment loader to override any info from the
+        // main loader
+        codecs.audio = this.audioCodecs_.audio;
+      }
+
+      this.sourceUpdater_.createSourceBuffers(codecs);
+    });
+
+    this.audioSegmentLoader_.on('trackinfo', () => {
+      if (this.sourceUpdater_.ready()) {
+        // already configured source buffers
+        return;
+      }
+
+      const codecs = codecsForTrackInfo(
+        this.audioSegmentLoader_.startingMedia_, this.mimeTypes_);
+
+      if (!this.mainCodecs_) {
+        // audio arrived before video, wait for video tack info before we create the
+        // source buffers
+        this.audioCodecs_ = codecs;
+        return;
+      }
+
+      if (this.mainCodecs_) {
+        // allow codec info from the main segment loader to override any info from the
+        // audio loader
+        codecs.video = this.mainCodecs_.video;
+      }
+
+      this.sourceUpdater_.createSourceBuffers(codecs);
+    });
+
     this.audioSegmentLoader_.on('ended', () => {
       this.onEndOfStream();
     });
@@ -1002,8 +1066,7 @@
    * @private
    */
   setupSourceBuffers_() {
-    let media = this.masterPlaylistLoader_.media();
-    let mimeTypes;
+    const media = this.masterPlaylistLoader_.media();
 
     // wait until a media playlist is available and the Media Source is
     // attached
@@ -1011,7 +1074,8 @@
       return;
     }
 
-    mimeTypes = mimeTypesForPlaylist(this.masterPlaylistLoader_.master, media);
+    const mimeTypes = mimeTypesForPlaylist(this.masterPlaylistLoader_.master, media);
+
     if (!mimeTypes.video && !mimeTypes.audio) {
       this.error =
         'No compatible SourceBuffer configuration for the variant stream:' +
@@ -1023,8 +1087,6 @@
     // content. We create the source buffers because in the case of demuxed content we
     // don't want to try creating separate audio and video source buffers too far apart in
     // time.
-    // TODO - Check the behavior for demuxed content where we don't create the source
-    //        buffers here. Ensure that we're waiting to create them simultaneously.
     if (mimeTypes.audio &&
         mimeTypes.video &&
         isMaat(this.masterPlaylistLoader_.master) &&
@@ -1035,10 +1097,11 @@
       });
     }
 
-    // If the source buffers weren't created, give segment loader the mime type info and
-    // Wait for the PMT. This is done in most cases in order to be sure of the types of
-    // media included (in case the manifest says we have codecs for media we don't have).
-    this.mainSegmentLoader_.mimeTypes(mimeTypes);
+    // If the source buffers weren't created, retain the mime type info and wait for
+    // track info from the segment loaders. This is done in most cases in order to be sure
+    // of the types of media included (in case the manifest says we have codecs for media
+    // we don't have).
+    this.mimeTypes_ = mimeTypes;
     this.excludeIncompatibleVariants_(media);
   }
 
