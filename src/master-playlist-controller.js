/**
 * @file master-playlist-controller.js
 */
import window from 'global/window';
import PlaylistLoader from './playlist-loader';
import DashPlaylistLoader from './dash-playlist-loader';
import { isEnabled, isLowestEnabledRendition } from './playlist.js';
import SegmentLoader from './segment-loader';
import SourceUpdater from './source-updater';
import VTTSegmentLoader from './vtt-segment-loader';
import * as Ranges from './ranges';
import videojs from 'video.js';
import { updateAdCues } from './ad-cue-tags';
import SyncController from './sync-controller';
import Decrypter from 'worker!./decrypter-worker.worker.js';
import Config from './config';
import {
  parseCodecs,
  mapLegacyAvcCodecs,
  codecsForPlaylist,
  translateLegacyCodec
} from './util/codecs.js';
import { createMediaTypes, setupMediaGroups } from './media-groups';
import logger from './util/logger';

const ABORT_EARLY_BLACKLIST_SECONDS = 60 * 2;

export const DEFAULT_AUDIO_CODEC = 'mp4a.40.2';
export const DEFAULT_VIDEO_CODEC = 'avc1.4d400d';

let Hls;

// SegmentLoader stats that need to have each loader's
// values summed to calculate the final value
const loaderStats = [
  'mediaRequests',
  'mediaRequestsAborted',
  'mediaRequestsTimedout',
  'mediaRequestsErrored',
  'mediaTransferDuration',
  'mediaBytesTransferred'
];
const sumLoaderStat = function(stat) {
  return this.audioSegmentLoader_[stat] +
         this.mainSegmentLoader_[stat];
};

/**
 * the master playlist controller controller all interactons
 * between playlists and segmentloaders. At this time this mainly
 * involves a master playlist and a series of audio playlists
 * if they are available
 *
 * @class MasterPlaylistController
 * @extends videojs.EventTarget
 */
export class MasterPlaylistController extends videojs.EventTarget {
  constructor(options) {
    super();

    let {
      url,
      handleManifestRedirects,
      withCredentials,
      tech,
      bandwidth,
      externHls,
      useCueTags,
      blacklistDuration,
      enableLowInitialPlaylist,
      sourceType,
      seekTo
    } = options;

    if (!url) {
      throw new Error('A non-empty playlist URL is required');
    }

    Hls = externHls;

    this.withCredentials = withCredentials;
    this.tech_ = tech;
    this.hls_ = tech.hls;
    this.seekTo_ = seekTo;
    this.sourceType_ = sourceType;
    this.useCueTags_ = useCueTags;
    this.blacklistDuration = blacklistDuration;
    this.enableLowInitialPlaylist = enableLowInitialPlaylist;
    if (this.useCueTags_) {
      this.cueTagsTrack_ = this.tech_.addTextTrack('metadata',
        'ad-cues');
      this.cueTagsTrack_.inBandMetadataTrackDispatchType = '';
    }

    this.requestOptions_ = {
      withCredentials,
      handleManifestRedirects,
      timeout: null
    };

    this.mediaTypes_ = createMediaTypes();

    this.mediaSource = new window.MediaSource();

    this.mediaSource.addEventListener('durationchange', () => {
      this.tech_.trigger('durationchange');
    });
    // load the media source into the player
    this.mediaSource.addEventListener('sourceopen', this.handleSourceOpen_.bind(this));
    this.mediaSource.addEventListener('sourceended', this.handleSourceEnded_.bind(this));
    // we don't have to handle sourceclose since dispose will handle termination of
    // everything, and the MediaSource should not be detached without a proper disposal

    this.seekable_ = videojs.createTimeRanges();
    this.hasPlayed_ = () => false;

    this.syncController_ = new SyncController(options);
    this.segmentMetadataTrack_ = tech.addRemoteTextTrack({
      kind: 'metadata',
      label: 'segment-metadata'
    }, false).track;

    this.decrypter_ = new Decrypter();
    this.sourceUpdater_ = new SourceUpdater(this.mediaSource);
    this.inbandTextTracks_ = {};

    const segmentLoaderSettings = {
      hls: this.hls_,
      mediaSource: this.mediaSource,
      currentTime: this.tech_.currentTime.bind(this.tech_),
      seekable: () => this.seekable(),
      seeking: () => this.tech_.seeking(),
      duration: () => this.duration(),
      hasPlayed: () => this.hasPlayed_(),
      goalBufferLength: () => this.goalBufferLength(),
      bandwidth,
      syncController: this.syncController_,
      decrypter: this.decrypter_,
      sourceType: this.sourceType_,
      sourceUpdater: this.sourceUpdater_,
      inbandTextTracks: this.inbandTextTracks_
    };

    this.masterPlaylistLoader_ = this.sourceType_ === 'dash' ?
      new DashPlaylistLoader(url, this.hls_, this.requestOptions_) :
      new PlaylistLoader(url, this.hls_, this.requestOptions_);
    this.setupMasterPlaylistLoaderListeners_();

    // setup segment loaders
    // combined audio/video or just video when alternate audio track is selected
    this.mainSegmentLoader_ =
      new SegmentLoader(videojs.mergeOptions(segmentLoaderSettings, {
        segmentMetadataTrack: this.segmentMetadataTrack_,
        loaderType: 'main'
      }), options);

    // alternate audio track
    this.audioSegmentLoader_ =
      new SegmentLoader(videojs.mergeOptions(segmentLoaderSettings, {
        loaderType: 'audio'
      }), options);

    this.subtitleSegmentLoader_ =
      new VTTSegmentLoader(videojs.mergeOptions(segmentLoaderSettings, {
        loaderType: 'vtt'
      }), options);

    this.setupSegmentLoaderListeners_();

    // Create SegmentLoader stat-getters
    loaderStats.forEach((stat) => {
      this[stat + '_'] = sumLoaderStat.bind(this, stat);
    });

    this.logger_ = logger('MPC');

    this.triggeredFmp4Usage = false;

    this.masterPlaylistLoader_.load();
  }

  /**
   * Register event handlers on the master playlist loader. A helper
   * function for construction time.
   *
   * @private
   */
  setupMasterPlaylistLoaderListeners_() {
    this.masterPlaylistLoader_.on('loadedmetadata', () => {
      let media = this.masterPlaylistLoader_.media();
      let requestTimeout = (media.targetDuration * 1.5) * 1000;

      // If we don't have any more available playlists, we don't want to
      // timeout the request.
      if (isLowestEnabledRendition(
            this.masterPlaylistLoader_.master, this.masterPlaylistLoader_.media())) {
        this.requestOptions_.timeout = 0;
      } else {
        this.requestOptions_.timeout = requestTimeout;
      }

      // if this isn't a live video and preload permits, start
      // downloading segments
      if (media.endList && this.tech_.preload() !== 'none') {
        this.mainSegmentLoader_.playlist(media, this.requestOptions_);
        this.mainSegmentLoader_.load();
      }

      setupMediaGroups({
        sourceType: this.sourceType_,
        segmentLoaders: {
          AUDIO: this.audioSegmentLoader_,
          SUBTITLES: this.subtitleSegmentLoader_,
          main: this.mainSegmentLoader_
        },
        tech: this.tech_,
        requestOptions: this.requestOptions_,
        masterPlaylistLoader: this.masterPlaylistLoader_,
        hls: this.hls_,
        master: this.master(),
        mediaTypes: this.mediaTypes_,
        blacklistCurrentPlaylist: this.blacklistCurrentPlaylist.bind(this)
      });

      this.triggerPresenceUsage_(this.master(), media);
      this.setupFirstPlay();
<<<<<<< HEAD
      this.trigger('selectedinitialmedia');
=======

      if (!this.mediaTypes_.AUDIO.activePlaylistLoader ||
          this.mediaTypes_.AUDIO.activePlaylistLoader.media()) {
        this.trigger('selectedinitialmedia');
      } else {
        // We must wait for the active audio playlist loader to
        // finish setting up before triggering this event so the
        // representations API and EME setup is correct
        this.mediaTypes_.AUDIO.activePlaylistLoader.one('loadedmetadata', () => {
          this.trigger('selectedinitialmedia');
        });
      }

>>>>>>> af0603d7
    });

    this.masterPlaylistLoader_.on('loadedplaylist', () => {
      let updatedPlaylist = this.masterPlaylistLoader_.media();

      if (!updatedPlaylist) {
        // blacklist any variants that are not supported by the browser before selecting
        // an initial media as the playlist selectors do not consider browser support
        this.excludeUnsupportedVariants_();

        let selectedMedia;

        if (this.enableLowInitialPlaylist) {
          selectedMedia = this.selectInitialPlaylist();
        }

        if (!selectedMedia) {
          selectedMedia = this.selectPlaylist();
        }

        this.initialMedia_ = selectedMedia;
        this.masterPlaylistLoader_.media(this.initialMedia_);
        return;
      }

      if (this.useCueTags_) {
        this.updateAdCues_(updatedPlaylist);
      }

      // TODO: Create a new event on the PlaylistLoader that signals
      // that the segments have changed in some way and use that to
      // update the SegmentLoader instead of doing it twice here and
      // on `mediachange`
      this.mainSegmentLoader_.playlist(updatedPlaylist, this.requestOptions_);
      this.updateDuration(!updatedPlaylist.endList);

      // If the player isn't paused, ensure that the segment loader is running,
      // as it is possible that it was temporarily stopped while waiting for
      // a playlist (e.g., in case the playlist errored and we re-requested it).
      if (!this.tech_.paused()) {
        this.mainSegmentLoader_.load();
        if (this.audioSegmentLoader_) {
          this.audioSegmentLoader_.load();
        }
      }
    });

    this.masterPlaylistLoader_.on('error', () => {
      this.blacklistCurrentPlaylist(this.masterPlaylistLoader_.error);
    });

    this.masterPlaylistLoader_.on('mediachanging', () => {
      this.mainSegmentLoader_.abort();
      this.mainSegmentLoader_.pause();
    });

    this.masterPlaylistLoader_.on('mediachange', () => {
      let media = this.masterPlaylistLoader_.media();
      let requestTimeout = (media.targetDuration * 1.5) * 1000;

      // If we don't have any more available playlists, we don't want to
      // timeout the request.
      if (isLowestEnabledRendition(
            this.masterPlaylistLoader_.master, this.masterPlaylistLoader_.media())) {
        this.requestOptions_.timeout = 0;
      } else {
        this.requestOptions_.timeout = requestTimeout;
      }

      // TODO: Create a new event on the PlaylistLoader that signals
      // that the segments have changed in some way and use that to
      // update the SegmentLoader instead of doing it twice here and
      // on `loadedplaylist`
      this.mainSegmentLoader_.playlist(media, this.requestOptions_);

      this.mainSegmentLoader_.load();

      this.tech_.trigger({
        type: 'mediachange',
        bubbles: true
      });
    });

    this.masterPlaylistLoader_.on('playlistunchanged', () => {
      let updatedPlaylist = this.masterPlaylistLoader_.media();
      let playlistOutdated = this.stuckAtPlaylistEnd_(updatedPlaylist);

      if (playlistOutdated) {
        // Playlist has stopped updating and we're stuck at its end. Try to
        // blacklist it and switch to another playlist in the hope that that
        // one is updating (and give the player a chance to re-adjust to the
        // safe live point).
        this.blacklistCurrentPlaylist({
          message: 'Playlist no longer updating.'
        });
        // useful for monitoring QoS
        this.tech_.trigger('playliststuck');
      }
    });

    this.masterPlaylistLoader_.on('renditiondisabled', () => {
      this.tech_.trigger({type: 'usage', name: 'hls-rendition-disabled'});
    });
    this.masterPlaylistLoader_.on('renditionenabled', () => {
      this.tech_.trigger({type: 'usage', name: 'hls-rendition-enabled'});
    });
  }

  /**
   * A helper function for triggerring presence usage events once per source
   *
   * @private
   */
  triggerPresenceUsage_(master, media) {
    let mediaGroups = master.mediaGroups || {};
    let defaultDemuxed = true;
    let audioGroupKeys = Object.keys(mediaGroups.AUDIO);

    for (let mediaGroup in mediaGroups.AUDIO) {
      for (let label in mediaGroups.AUDIO[mediaGroup]) {
        let properties = mediaGroups.AUDIO[mediaGroup][label];

        if (!properties.uri) {
          defaultDemuxed = false;
        }
      }
    }

    if (defaultDemuxed) {
      this.tech_.trigger({type: 'usage', name: 'hls-demuxed'});
    }

    if (Object.keys(mediaGroups.SUBTITLES).length) {
      this.tech_.trigger({type: 'usage', name: 'hls-webvtt'});
    }

    if (Hls.Playlist.isAes(media)) {
      this.tech_.trigger({type: 'usage', name: 'hls-aes'});
    }

    if (audioGroupKeys.length &&
        Object.keys(mediaGroups.AUDIO[audioGroupKeys[0]]).length > 1) {
      this.tech_.trigger({type: 'usage', name: 'hls-alternate-audio'});
    }

    if (this.useCueTags_) {
      this.tech_.trigger({type: 'usage', name: 'hls-playlist-cue-tags'});
    }
  }
  /**
   * Register event handlers on the segment loaders. A helper function
   * for construction time.
   *
   * @private
   */
  setupSegmentLoaderListeners_() {
    this.mainSegmentLoader_.on('bandwidthupdate', () => {
      const nextPlaylist = this.selectPlaylist();
      const currentPlaylist = this.masterPlaylistLoader_.media();
      const buffered = this.tech_.buffered();
      const forwardBuffer = buffered.length ?
        buffered.end(buffered.length - 1) - this.tech_.currentTime() : 0;

      const bufferLowWaterLine = this.bufferLowWaterLine();

      // If the playlist is live, then we want to not take low water line into account.
      // This is because in LIVE, the player plays 3 segments from the end of the
      // playlist, and if `BUFFER_LOW_WATER_LINE` is greater than the duration availble
      // in those segments, a viewer will never experience a rendition upswitch.
      if (!currentPlaylist.endList ||
          // For the same reason as LIVE, we ignore the low water line when the VOD
          // duration is below the max potential low water line
          this.duration() < Config.MAX_BUFFER_LOW_WATER_LINE ||
          // we want to switch down to lower resolutions quickly to continue playback, but
          nextPlaylist.attributes.BANDWIDTH < currentPlaylist.attributes.BANDWIDTH ||
          // ensure we have some buffer before we switch up to prevent us running out of
          // buffer while loading a higher rendition.
          forwardBuffer >= bufferLowWaterLine) {
        this.masterPlaylistLoader_.media(nextPlaylist);
      }

      this.tech_.trigger('bandwidthupdate');
    });
    this.mainSegmentLoader_.on('progress', () => {
      this.trigger('progress');
    });

    this.mainSegmentLoader_.on('error', () => {
      this.blacklistCurrentPlaylist(this.mainSegmentLoader_.error());
    });

    this.mainSegmentLoader_.on('appenderror', () => {
      this.error = this.mainSegmentLoader_.error_;
      this.trigger('error');
    });

    this.mainSegmentLoader_.on('syncinfoupdate', () => {
      this.onSyncInfoUpdate_();
    });

    this.mainSegmentLoader_.on('timestampoffset', () => {
      this.tech_.trigger({type: 'usage', name: 'hls-timestamp-offset'});
    });
    this.audioSegmentLoader_.on('syncinfoupdate', () => {
      this.onSyncInfoUpdate_();
    });

    this.audioSegmentLoader_.on('appenderror', () => {
      this.error = this.audioSegmentLoader_.error_;
      this.trigger('error');
    });

    this.mainSegmentLoader_.on('ended', () => {
      this.onEndOfStream();
    });

    this.mainSegmentLoader_.on('earlyabort', () => {
      this.blacklistCurrentPlaylist({
        message: 'Aborted early because there isn\'t enough bandwidth to complete the ' +
          'request without rebuffering.'
      }, ABORT_EARLY_BLACKLIST_SECONDS);
    });

    this.mainSegmentLoader_.on('trackinfo', () => {
      if (this.sourceUpdater_.ready()) {
        // already configured source buffers
        return;
      }
      this.tryToCreateSourceBuffers_();
    });

    this.audioSegmentLoader_.on('ended', () => {
      this.onEndOfStream();
    });

    this.mainSegmentLoader_.on('fmp4', () => {
      if (!this.triggeredFmp4Usage) {
        this.tech_.trigger({type: 'usage', name: 'hls-fmp4'});
        this.triggeredFmp4Usage = true;
      }
    });

    this.audioSegmentLoader_.on('fmp4', () => {
      if (!this.triggeredFmp4Usage) {
        this.tech_.trigger({type: 'usage', name: 'hls-fmp4'});
        this.triggeredFmp4Usage = true;
      }
    });
  }

  mediaSecondsLoaded_() {
    return Math.max(this.audioSegmentLoader_.mediaSecondsLoaded +
                    this.mainSegmentLoader_.mediaSecondsLoaded);
  }

  /**
   * Call load on our SegmentLoaders
   */
  load() {
    this.mainSegmentLoader_.load();
    if (this.mediaTypes_.AUDIO.activePlaylistLoader) {
      this.audioSegmentLoader_.load();
    }
    if (this.mediaTypes_.SUBTITLES.activePlaylistLoader) {
      this.subtitleSegmentLoader_.load();
    }
  }

  /**
   * Re-tune playback quality level for the current player
   * conditions without performing destructive actions, like
   * removing already buffered content
   *
   * @private
   */
  smoothQualityChange_() {
    let media = this.selectPlaylist();

    if (media !== this.masterPlaylistLoader_.media()) {
      this.masterPlaylistLoader_.media(media);

      this.mainSegmentLoader_.resetLoader();
      // don't need to reset audio as it is reset when media changes
    }
  }

  /**
   * Re-tune playback quality level for the current player
   * conditions. This method will perform destructive actions like removing
   * already buffered content in order to readjust the currently active
   * playlist quickly. This is good for manual quality changes
   *
   * @private
   */
  fastQualityChange_() {
    const media = this.selectPlaylist();

    if (media === this.masterPlaylistLoader_.media()) {
      return;
    }

    this.masterPlaylistLoader_.media(media);

    // Delete all buffered data to allow an immediate quality switch, then seek to give
    // the browser a kick to remove any cached frames from the previous rendtion (.04 seconds
    // ahead is roughly the minimum that will accomplish this across a variety of content
    // in IE and Edge, but seeking in place is sufficient on all other browsers)
    // Edge/IE bug: https://developer.microsoft.com/en-us/microsoft-edge/platform/issues/14600375/
    // Chrome bug: https://bugs.chromium.org/p/chromium/issues/detail?id=651904
    this.mainSegmentLoader_.resetEverything(() => {
      // Since this is not a typical seek, we avoid the seekTo method which can cause segments
      // from the previously enabled rendition to load before the new playlist has finished loading
      if (videojs.browser.IE_VERSION || videojs.browser.IS_EDGE) {
        this.tech_.setCurrentTime(this.tech_.currentTime() + 0.04);
      } else {
        this.tech_.setCurrentTime(this.tech_.currentTime());
      }
    });

    // don't need to reset audio as it is reset when media changes
  }

  /**
   * Begin playback.
   */
  play() {
    if (this.setupFirstPlay()) {
      return;
    }

    if (this.tech_.ended()) {
      this.seekTo_(0);
    }

    if (this.hasPlayed_()) {
      this.load();
    }

    let seekable = this.tech_.seekable();

    // if the viewer has paused and we fell out of the live window,
    // seek forward to the live point
    if (this.tech_.duration() === Infinity) {
      if (this.tech_.currentTime() < seekable.start(0)) {
        return this.seekTo_(seekable.end(seekable.length - 1));
      }
    }
  }

  /**
   * Seek to the latest media position if this is a live video and the
   * player and video are loaded and initialized.
   */
  setupFirstPlay() {
    let media = this.masterPlaylistLoader_.media();

    // Check that everything is ready to begin buffering for the first call to play
    //  If 1) there is no active media
    //     2) the player is paused
    //     3) the first play has already been setup
    // then exit early
    if (!media || this.tech_.paused() || this.hasPlayed_()) {
      return false;
    }

    // when the video is a live stream
    if (!media.endList) {
      const seekable = this.seekable();

      if (!seekable.length) {
        // without a seekable range, the player cannot seek to begin buffering at the live
        // point
        return false;
      }

      if (videojs.browser.IE_VERSION &&
          this.tech_.readyState() === 0) {
        // IE11 throws an InvalidStateError if you try to set currentTime while the
        // readyState is 0, so it must be delayed until the tech fires loadedmetadata.
        this.tech_.one('loadedmetadata', () => {
          this.trigger('firstplay');
          this.seekTo_(seekable.end(0));
          this.hasPlayed_ = () => true;
        });

        return false;
      }

      // trigger firstplay to inform the source handler to ignore the next seek event
      this.trigger('firstplay');
      // seek to the live point
      this.seekTo_(seekable.end(0));
    }

    this.hasPlayed_ = () => true;
    // we can begin loading now that everything is ready
    this.load();
    return true;
  }

  /**
   * handle the sourceopen event on the MediaSource
   *
   * @private
   */
  handleSourceOpen_() {
    // Only attempt to create the source buffer if none already exist.
    // handleSourceOpen is also called when we are "re-opening" a source buffer
    // after `endOfStream` has been called (in response to a seek for instance)
    try {
      this.tryToCreateSourceBuffers_();
    } catch (e) {
      videojs.log.warn('Failed to create Source Buffers', e);
      return this.mediaSource.endOfStream('decode');
    }

    // if autoplay is enabled, begin playback. This is duplicative of
    // code in video.js but is required because play() must be invoked
    // *after* the media source has opened.
    if (this.tech_.autoplay()) {
      const playPromise = this.tech_.play();

      // Catch/silence error when a pause interrupts a play request
      // on browsers which return a promise
      if (typeof playPromise !== 'undefined' && typeof playPromise.then === 'function') {
        playPromise.then(null, (e) => {});
      }
    }

    this.trigger('sourceopen');
  }

  handleSourceEnded_() {
    if (!this.inbandTextTracks_.metadataTrack_) {
      return;
    }

    const cues = this.inbandTextTracks_.metadataTrack_.cues;

    if (!cues || !cues.length) {
      return;
    }

    const duration = this.duration();

    cues[cues.length - 1].endTime = isNaN(duration) || Math.abs(duration) === Infinity ?
      Number.MAX_VALUE : duration;
  }

  /**
   * Calls endOfStream on the media source when all active stream types have called
   * endOfStream
   *
   * @param {string} streamType
   *        Stream type of the segment loader that called endOfStream
   * @private
   */
  onEndOfStream() {
    let isEndOfStream = this.mainSegmentLoader_.ended_;

    if (this.mediaTypes_.AUDIO.activePlaylistLoader) {
      // if the audio playlist loader exists, then alternate audio is active
      if (!this.mainSegmentLoader_.startingMedia_ ||
          this.mainSegmentLoader_.startingMedia_.hasVideo) {
        // if we do not know if the main segment loader contains video yet or if we
        // definitively know the main segment loader contains video, then we need to wait
        // for both main and audio segment loaders to call endOfStream
        isEndOfStream = isEndOfStream && this.audioSegmentLoader_.ended_;
      } else {
        // otherwise just rely on the audio loader
        isEndOfStream = this.audioSegmentLoader_.ended_;
      }
    }

    if (!isEndOfStream) {
      return;
    }

    this.logger_(`calling mediaSource.endOfStream()`);
    // on chrome calling endOfStream can sometimes cause an exception,
    // even when the media source is in a valid state.
    try {
      this.mediaSource.endOfStream();
    } catch (e) {
      videojs.log.warn('Failed to call media source endOfStream', e);
    }
  }

  /**
   * Check if a playlist has stopped being updated
   * @param {Object} playlist the media playlist object
   * @return {boolean} whether the playlist has stopped being updated or not
   */
  stuckAtPlaylistEnd_(playlist) {
    let seekable = this.seekable();

    if (!seekable.length) {
      // playlist doesn't have enough information to determine whether we are stuck
      return false;
    }

    let expired =
      this.syncController_.getExpiredTime(playlist, this.duration());

    if (expired === null) {
      return false;
    }

    // does not use the safe live end to calculate playlist end, since we
    // don't want to say we are stuck while there is still content
    let absolutePlaylistEnd = Hls.Playlist.playlistEnd(playlist, expired);
    let currentTime = this.tech_.currentTime();
    let buffered = this.tech_.buffered();

    if (!buffered.length) {
      // return true if the playhead reached the absolute end of the playlist
      return absolutePlaylistEnd - currentTime <= Ranges.SAFE_TIME_DELTA;
    }
    let bufferedEnd = buffered.end(buffered.length - 1);

    // return true if there is too little buffer left and buffer has reached absolute
    // end of playlist
    return bufferedEnd - currentTime <= Ranges.SAFE_TIME_DELTA &&
           absolutePlaylistEnd - bufferedEnd <= Ranges.SAFE_TIME_DELTA;
  }

  /**
   * Blacklists a playlist when an error occurs for a set amount of time
   * making it unavailable for selection by the rendition selection algorithm
   * and then forces a new playlist (rendition) selection.
   *
   * @param {Object=} error an optional error that may include the playlist
   * to blacklist
   * @param {Number=} blacklistDuration an optional number of seconds to blacklist the
   * playlist
   */
  blacklistCurrentPlaylist(error = {}, blacklistDuration) {
    let currentPlaylist;
    let nextPlaylist;

    // If the `error` was generated by the playlist loader, it will contain
    // the playlist we were trying to load (but failed) and that should be
    // blacklisted instead of the currently selected playlist which is likely
    // out-of-date in this scenario
    currentPlaylist = error.playlist || this.masterPlaylistLoader_.media();

    blacklistDuration = blacklistDuration ||
                        error.blacklistDuration ||
                        this.blacklistDuration;

    // If there is no current playlist, then an error occurred while we were
    // trying to load the master OR while we were disposing of the tech
    if (!currentPlaylist) {
      this.error = error;

      try {
        return this.mediaSource.endOfStream('network');
      } catch (e) {
        return this.trigger('error');
      }
    }

    let isFinalRendition =
      this.masterPlaylistLoader_.master.playlists.filter(isEnabled).length === 1;

    if (isFinalRendition) {
      // Never blacklisting this playlist because it's final rendition
      videojs.log.warn('Problem encountered with the current playlist.' +
                       ' Trying again since it is the final playlist.');

      this.tech_.trigger('retryplaylist');
      return this.masterPlaylistLoader_.load(isFinalRendition);
    }
    // Blacklist this playlist
    currentPlaylist.excludeUntil = Date.now() + (blacklistDuration * 1000);
    this.tech_.trigger('blacklistplaylist');
    this.tech_.trigger({type: 'usage', name: 'hls-rendition-blacklisted'});

    // Select a new playlist
    nextPlaylist = this.selectPlaylist();
    videojs.log.warn('Problem encountered with the current playlist.' +
                     (error.message ? ' ' + error.message : '') +
                     ' Switching to another playlist.');

    return this.masterPlaylistLoader_.media(nextPlaylist);
  }

  /**
   * Pause all segment loaders
   */
  pauseLoading() {
    this.mainSegmentLoader_.pause();
    if (this.mediaTypes_.AUDIO.activePlaylistLoader) {
      this.audioSegmentLoader_.pause();
    }
    if (this.mediaTypes_.SUBTITLES.activePlaylistLoader) {
      this.subtitleSegmentLoader_.pause();
    }
  }

  handleReplay() {
    this.bufferAtNewLocation();
  }

  /**
   * set the current time on all segment loaders
   *
   * @param {TimeRange} currentTime the current time to set
   * @return {TimeRange} the current time
   */
  setCurrentTime(currentTime) {
    let buffered = Ranges.findRange(this.tech_.buffered(), currentTime);

    if (!(this.masterPlaylistLoader_ && this.masterPlaylistLoader_.media())) {
      // return immediately if the metadata is not ready yet
      return 0;
    }

    // it's clearly an edge-case but don't thrown an error if asked to
    // seek within an empty playlist
    if (!this.masterPlaylistLoader_.media().segments) {
      return 0;
    }

    // if the seek location is already buffered, continue buffering as usual
    if (buffered && buffered.length) {
      return currentTime;
    }

    this.bufferAtNewLocation();
  }

  bufferAtNewLocation() {
    // cancel outstanding requests so we begin buffering at the new
    // location
    this.mainSegmentLoader_.resetEverything();
    this.mainSegmentLoader_.abort();
    if (this.mediaTypes_.AUDIO.activePlaylistLoader) {
      this.audioSegmentLoader_.resetEverything();
      this.audioSegmentLoader_.abort();
    }
    if (this.mediaTypes_.SUBTITLES.activePlaylistLoader) {
      this.subtitleSegmentLoader_.resetEverything();
      this.subtitleSegmentLoader_.abort();
    }

    // start segment loader loading in case they are paused
    this.load();
  }

  /**
   * get the current duration
   *
   * @return {TimeRange} the duration
   */
  duration() {
    if (!this.masterPlaylistLoader_) {
      return 0;
    }

    const media = this.masterPlaylistLoader_.media();

    if (!media) {
      // no playlists loaded yet, so can't determine a duration
      return 0;
    }

    // Don't rely on the media source for duration in the case of a live playlist since
    // setting the native MediaSource's duration to infinity ends up with consequences to
    // seekable behavior. See https://github.com/w3c/media-source/issues/5 for details.
    //
    // This is resolved in the spec by https://github.com/w3c/media-source/pull/92,
    // however, few browsers have support for setLiveSeekableRange()
    // https://developer.mozilla.org/en-US/docs/Web/API/MediaSource/setLiveSeekableRange
    //
    // Until a time when the duration of the media source can be set to infinity, and a
    // seekable range specified across browsers, just return Infinity.
    if (!media.endList) {
      return Infinity;
    }

    // Since this is a VOD video, it is safe to rely on the media source's duration (if
    // available). If it's not available, fall back to a playlist-calculated estimate.

    if (this.mediaSource) {
      return this.mediaSource.duration;
    }

    return Hls.Playlist.duration(media);
  }

  /**
   * check the seekable range
   *
   * @return {TimeRange} the seekable range
   */
  seekable() {
    return this.seekable_;
  }

  onSyncInfoUpdate_() {
    let mainSeekable;
    let audioSeekable;

    if (!this.masterPlaylistLoader_) {
      return;
    }

    let media = this.masterPlaylistLoader_.media();

    if (!media) {
      return;
    }

    let expired = this.syncController_.getExpiredTime(media, this.duration());

    if (expired === null) {
      // not enough information to update seekable
      return;
    }

    mainSeekable = Hls.Playlist.seekable(media, expired);

    if (mainSeekable.length === 0) {
      return;
    }

    if (this.mediaTypes_.AUDIO.activePlaylistLoader) {
      media = this.mediaTypes_.AUDIO.activePlaylistLoader.media();
      expired = this.syncController_.getExpiredTime(media, this.duration());

      if (expired === null) {
        return;
      }

      audioSeekable = Hls.Playlist.seekable(media, expired);

      if (audioSeekable.length === 0) {
        return;
      }
    }

    let oldEnd;
    let oldStart;

    if (this.seekable_ && this.seekable_.length) {
      oldEnd = this.seekable_.end(0);
      oldStart = this.seekable_.start(0);
    }

    if (!audioSeekable) {
      // seekable has been calculated based on buffering video data so it
      // can be returned directly
      this.seekable_ = mainSeekable;
    } else if (audioSeekable.start(0) > mainSeekable.end(0) ||
               mainSeekable.start(0) > audioSeekable.end(0)) {
      // seekables are pretty far off, rely on main
      this.seekable_ = mainSeekable;
    } else {
      this.seekable_ = videojs.createTimeRanges([[
        (audioSeekable.start(0) > mainSeekable.start(0)) ? audioSeekable.start(0) :
                                                           mainSeekable.start(0),
        (audioSeekable.end(0) < mainSeekable.end(0)) ? audioSeekable.end(0) :
                                                       mainSeekable.end(0)
      ]]);
    }

    // seekable is the same as last time
    if (this.seekable_ && this.seekable_.length) {
      if (this.seekable_.end(0) === oldEnd && this.seekable_.start(0) === oldStart) {
        return;
      }
    }

    this.logger_(`seekable updated [${Ranges.printableRange(this.seekable_)}]`);

    this.tech_.trigger('seekablechanged');
  }

<<<<<<< HEAD
  updateLiveDuration() {
    const seekable = this.seekable();
=======
  /**
   * Update the player duration
   */
  updateDuration() {
    let oldDuration = this.mediaSource.duration;
    let newDuration = Hls.Playlist.duration(this.masterPlaylistLoader_.media());
    let buffered = this.tech_.buffered();
    let setDuration = () => {
      // on firefox setting the duration may sometimes cause an exception
      // even if the media source is open and source buffers are not
      // updating, something about the media source being in an invalid state.
      this.logger_(`Setting duration from ${this.mediaSource.duration} => ${newDuration}`);
      try {
        this.mediaSource.duration = newDuration;
      } catch (e) {
        videojs.log.warn('Failed to set media source duration', e);
      }
      this.tech_.trigger('durationchange');
>>>>>>> af0603d7

    if (!seekable.length) {
      return;
    }

    // Even in the case of a live playlist, the native MediaSource's duration should not
    // be set to Infinity (even though this would be expected for a live playlist), since
    // setting the native MediaSource's duration to infinity ends up with consequences to
    // seekable behavior. See https://github.com/w3c/media-source/issues/5 for details.
    //
    // This is resolved in the spec by https://github.com/w3c/media-source/pull/92,
    // however, few browsers have support for setLiveSeekableRange()
    // https://developer.mozilla.org/en-US/docs/Web/API/MediaSource/setLiveSeekableRange
    //
    // Until a time when the duration of the media source can be set to infinity, and a
    // seekable range specified across browsers, the duration should be greater than or
    // equal to the last possible seekable value.
    if (
      // MediaSource duration starts as NaN
      isNaN(this.mediaSource.duration) ||
      // It is possible (and probable) that this case will never be reached for many
      // sources, since the MediaSource reports duration as the highest value without
      // accounting for timestamp offset. For example, if the timestamp offset is -100 and
      // we buffered times 0 to 100 with real times of 100 to 200, even though current
      // time will be between 0 and 100, the native media source may report the duration
      // as 200. However, since we report duration separate from the media source (as
      // Infinity), and as long as the native media source duration value is greater than
      // our reported seekable range, seeks will work as expected. The large number as
      // duration for live is actually a strategy used by some players to work around the
      // issue of live seekable ranges cited above.
      this.mediaSource.duration < seekable.end(seekable.length - 1)) {
      this.sourceUpdater_.setDuration(seekable.end(seekable.length - 1));
    }
  }

  updateVODDuration() {
    const buffered = this.tech_.buffered();
    let duration = Hls.Playlist.duration(this.masterPlaylistLoader_.media());

    if (buffered.length > 0) {
      duration = Math.max(duration, buffered.end(buffered.length - 1));
    }

    if (this.mediaSource.duration !== duration) {
      this.sourceUpdater_.setDuration(duration);
    }
  }

  /**
   * Update the player duration
   */
  updateDuration(isLive) {
    if (this.mediaSource.readyState !== 'open') {
      this.mediaSource.addEventListener(
        'sourceopen', this.updateDuration.bind(this, isLive));
      return;
    }

    if (isLive) {
      this.updateLiveDuration();
      return;
    }
    this.updateVODDuration();
  }

  /**
   * dispose of the MasterPlaylistController and everything
   * that it controls
   */
  dispose() {
    this.decrypter_.terminate();
    this.masterPlaylistLoader_.dispose();
    this.mainSegmentLoader_.dispose();

    ['AUDIO', 'SUBTITLES'].forEach((type) => {
      const groups = this.mediaTypes_[type].groups;

      for (let id in groups) {
        groups[id].forEach((group) => {
          if (group.playlistLoader) {
            group.playlistLoader.dispose();
          }
        });
      }
    });

    this.audioSegmentLoader_.dispose();
    this.subtitleSegmentLoader_.dispose();
    this.sourceUpdater_.dispose();
  }

  /**
   * return the master playlist object if we have one
   *
   * @return {Object} the master playlist object that we parsed
   */
  master() {
    return this.masterPlaylistLoader_.master;
  }

  /**
   * return the currently selected playlist
   *
   * @return {Object} the currently selected playlist object that we parsed
   */
  media() {
    // playlist loader will not return media if it has not been fully loaded
    return this.masterPlaylistLoader_.media() || this.initialMedia_;
  }

  /**
   * Create source buffers and exlude any incompatible renditions.
   *
   * @private
   */
  tryToCreateSourceBuffers_() {
    if (this.mediaSource.readyState !== 'open') {
      return;
    }

    // Because a URI is required for EXT-X-STREAM-INF tags (therefore, there must always
    // be a playlist, even for audio only playlists with alt audio), a segment will always
    // be downloaded for the main segment loader, and the track info parsed from it.
    // Therefore we must always wait for the main segment loader's track info.
    if (!this.mainSegmentLoader_.startingMedia_) {
      return;
    }

    // We don't need to wait for the audio loader, since if it isn't active we rely on the
    // main only, and if it is active the starting media always has audio (and only
    // audio). In the future, we may parse codec info from the segments, but for now, we
    // rely on the manifest or defaults, so don't have to wait for the alt audio segment.

    const hasVideo = this.mainSegmentLoader_.startingMedia_.hasVideo;
    const hasAudio = this.mainSegmentLoader_.startingMedia_.hasAudio ||
      // alt audio always has audio
      this.mediaTypes_.AUDIO.activePlaylistLoader;
    const media = this.masterPlaylistLoader_.media();
    // get the manifest specified codecs (if there are any) for the selected stream and
    // alt audio from its audio group (if applicable)
    const playlistCodecs = codecsForPlaylist(this.masterPlaylistLoader_.master, media);
    const codecs = {};

    if (hasVideo) {
      codecs.video = translateLegacyCodec(playlistCodecs.video) || DEFAULT_VIDEO_CODEC;
    }
    if (hasAudio) {
      codecs.audio = translateLegacyCodec(playlistCodecs.audio) || DEFAULT_AUDIO_CODEC;
    }

    if (!codecs.video && !codecs.audio) {
      const error = 'Failed to create SourceBuffers. No compatible SourceBuffer ' +
        'configuration for the variant stream:' + media.resolvedUri;

      videojs.log.warn(error);
      this.error = error;
      return this.mediaSource.endOfStream('decode');
    }

    try {
      this.sourceUpdater_.createSourceBuffers(codecs);
    } catch (e) {
      const error = 'Failed to create SourceBuffers: ' + e;

      videojs.log.warn(error);
      this.error = error;
      return this.mediaSource.endOfStream('decode');
    }

    this.excludeIncompatibleVariants_(media);
  }

  /**
   * Blacklists playlists with codecs that are unsupported by the browser.
   */
  excludeUnsupportedVariants_() {
    this.master().playlists.forEach(variant => {
      if (variant.attributes.CODECS &&
          window.MediaSource &&
          window.MediaSource.isTypeSupported &&
          !window.MediaSource.isTypeSupported(
            `video/mp4; codecs="${mapLegacyAvcCodecs(variant.attributes.CODECS)}"`)) {
        variant.excludeUntil = Infinity;
      }
    });
  }

  /**
   * Blacklist playlists that are known to be codec or
   * stream-incompatible with the SourceBuffer configuration. For
   * instance, Media Source Extensions would cause the video element to
   * stall waiting for video data if you switched from a variant with
   * video and audio to an audio-only one.
   *
   * @param {Object} media a media playlist compatible with the current
   * set of SourceBuffers. Variants in the current master playlist that
   * do not appear to have compatible codec or stream configurations
   * will be excluded from the default playlist selection algorithm
   * indefinitely.
   * @private
   */
  excludeIncompatibleVariants_(media) {
    let codecCount = 2;
    let videoCodec = null;
    let codecs;

    if (media.attributes.CODECS) {
      codecs = parseCodecs(media.attributes.CODECS);
      videoCodec = codecs.videoCodec;
      codecCount = codecs.codecCount;
    }

    this.master().playlists.forEach(function(variant) {
      let variantCodecs = {
        codecCount: 2,
        videoCodec: null
      };

      if (variant.attributes.CODECS) {
        variantCodecs = parseCodecs(variant.attributes.CODECS);
      }

      // if the streams differ in the presence or absence of audio or
      // video, they are incompatible
      if (variantCodecs.codecCount !== codecCount) {
        variant.excludeUntil = Infinity;
      }

      // if h.264 is specified on the current playlist, some flavor of
      // it must be specified on all compatible variants
      if (variantCodecs.videoCodec !== videoCodec) {
        variant.excludeUntil = Infinity;
      }
    });
  }

  updateAdCues_(media) {
    let offset = 0;
    let seekable = this.seekable();

    if (seekable.length) {
      offset = seekable.start(0);
    }

    updateAdCues(media, this.cueTagsTrack_, offset);
  }

  /**
   * Calculates the desired forward buffer length based on current time
   *
   * @return {Number} Desired forward buffer length in seconds
   */
  goalBufferLength() {
    const currentTime = this.tech_.currentTime();
    const initial = Config.GOAL_BUFFER_LENGTH;
    const rate = Config.GOAL_BUFFER_LENGTH_RATE;
    const max = Math.max(initial, Config.MAX_GOAL_BUFFER_LENGTH);

    return Math.min(initial + currentTime * rate, max);
  }

  /**
   * Calculates the desired buffer low water line based on current time
   *
   * @return {Number} Desired buffer low water line in seconds
   */
  bufferLowWaterLine() {
    const currentTime = this.tech_.currentTime();
    const initial = Config.BUFFER_LOW_WATER_LINE;
    const rate = Config.BUFFER_LOW_WATER_LINE_RATE;
    const max = Math.max(initial, Config.MAX_BUFFER_LOW_WATER_LINE);

    return Math.min(initial + currentTime * rate, max);
  }
}<|MERGE_RESOLUTION|>--- conflicted
+++ resolved
@@ -224,9 +224,6 @@
 
       this.triggerPresenceUsage_(this.master(), media);
       this.setupFirstPlay();
-<<<<<<< HEAD
-      this.trigger('selectedinitialmedia');
-=======
 
       if (!this.mediaTypes_.AUDIO.activePlaylistLoader ||
           this.mediaTypes_.AUDIO.activePlaylistLoader.media()) {
@@ -240,7 +237,6 @@
         });
       }
 
->>>>>>> af0603d7
     });
 
     this.masterPlaylistLoader_.on('loadedplaylist', () => {
@@ -1020,29 +1016,8 @@
     this.tech_.trigger('seekablechanged');
   }
 
-<<<<<<< HEAD
   updateLiveDuration() {
     const seekable = this.seekable();
-=======
-  /**
-   * Update the player duration
-   */
-  updateDuration() {
-    let oldDuration = this.mediaSource.duration;
-    let newDuration = Hls.Playlist.duration(this.masterPlaylistLoader_.media());
-    let buffered = this.tech_.buffered();
-    let setDuration = () => {
-      // on firefox setting the duration may sometimes cause an exception
-      // even if the media source is open and source buffers are not
-      // updating, something about the media source being in an invalid state.
-      this.logger_(`Setting duration from ${this.mediaSource.duration} => ${newDuration}`);
-      try {
-        this.mediaSource.duration = newDuration;
-      } catch (e) {
-        videojs.log.warn('Failed to set media source duration', e);
-      }
-      this.tech_.trigger('durationchange');
->>>>>>> af0603d7
 
     if (!seekable.length) {
       return;
