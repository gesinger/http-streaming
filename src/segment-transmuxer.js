import TransmuxWorker from 'worker!./transmuxer-worker.js';

export const handleData_ = (event, transmuxedData, callback) => {
  const {
    type,
    initSegment,
    captions,
    captionStreams,
    metadata,
    videoFrameDtsTime,
    videoFramePtsTime
  } = event.data.segment;

  transmuxedData.buffer.push({
    captions,
    captionStreams,
    metadata
  });

  // right now, boxes will come back from partial transmuxer, data from full
  const boxes = event.data.segment.boxes || {
    data: event.data.segment.data
  };

  const result = {
    type,
    // cast ArrayBuffer to TypedArray
    data: new Uint8Array(
      boxes.data,
      boxes.data.byteOffset,
      boxes.data.byteLength
    ),
    initSegment: new Uint8Array(
      initSegment.data,
      initSegment.byteOffset,
      initSegment.byteLength
    )
  };

  if (typeof videoFrameDtsTime !== 'undefined') {
    result.videoFrameDtsTime = videoFrameDtsTime;
  }

  if (typeof videoFramePtsTime !== 'undefined') {
    result.videoFramePtsTime = videoFramePtsTime;
  }

  callback(result);
};

export const handleDone_ = ({
  transmuxedData,
  callback
}) => {
  // Previously we only returned data on data events,
  // not on done events. Clear out the buffer to keep that consistent.
  transmuxedData.buffer = [];

  // all buffers should have been flushed from the muxer, so start processing anything we
  // have received
  callback(transmuxedData);
};

export const handleGopInfo_ = (event, transmuxedData) => {
  transmuxedData.gopInfo = event.data.gopInfo;
};

<<<<<<< HEAD
export const processTransmux = ({
  transmuxer,
  bytes,
  audioAppendStart,
  gopsToAlignWith,
  isPartial,
  remux,
  onData,
  onTrackInfo,
  onAudioTimingInfo,
  onVideoTimingInfo,
  onVideoSegmentTimingInfo,
  onAudioSegmentTimingInfo,
  onId3,
  onCaptions,
  onDone,
  onEndedTimeline,
  isEndOfTimeline
}) => {
=======
export const processTransmux = (options) => {
  const {
    transmuxer,
    bytes,
    audioAppendStart,
    gopsToAlignWith,
    isPartial,
    remux,
    onData,
    onTrackInfo,
    onAudioTimingInfo,
    onVideoTimingInfo,
    onVideoSegmentTimingInfo,
    onAudioSegmentTimingInfo,
    onId3,
    onCaptions,
    onDone,
    onEndedTimeline,
    isEndOfTimeline
  } = options;
>>>>>>> b01ab720
  const transmuxedData = {
    isPartial,
    buffer: []
  };
  let waitForEndedTimelineEvent = isEndOfTimeline;

  const handleMessage = (event) => {
    if (transmuxer.currentTransmux !== options) {
      // disposed
      return;
    }

    if (event.data.action === 'data') {
      handleData_(event, transmuxedData, onData);
    }
    if (event.data.action === 'trackinfo') {
      onTrackInfo(event.data.trackInfo);
    }
    if (event.data.action === 'gopInfo') {
      handleGopInfo_(event, transmuxedData);
    }
    if (event.data.action === 'audioTimingInfo') {
      onAudioTimingInfo(event.data.audioTimingInfo);
    }
    if (event.data.action === 'videoTimingInfo') {
      onVideoTimingInfo(event.data.videoTimingInfo);
    }
    if (event.data.action === 'videoSegmentTimingInfo') {
      onVideoSegmentTimingInfo(event.data.videoSegmentTimingInfo);
    }
    if (event.data.action === 'audioSegmentTimingInfo') {
      onAudioSegmentTimingInfo(event.data.audioSegmentTimingInfo);
    }
    if (event.data.action === 'id3Frame') {
      onId3([event.data.id3Frame], event.data.id3Frame.dispatchType);
    }
    if (event.data.action === 'caption') {
      onCaptions(event.data.caption);
    }
    if (event.data.action === 'endedtimeline') {
      waitForEndedTimelineEvent = false;
      onEndedTimeline();
    }

    // wait for the transmuxed event since we may have audio and video
    if (event.data.type !== 'transmuxed') {
      return;
    }

    // If the "endedtimeline" event has not yet fired, and this segment represents the end
    // of a timeline, that means there may still be data events before the segment
    // processing can be considerred complete. In that case, the final event should be
    // an "endedtimeline" event with the type "transmuxed."
    if (waitForEndedTimelineEvent) {
      return;
    }

    transmuxer.onmessage = null;
    handleDone_({
      transmuxedData,
      callback: onDone
    });

    /* eslint-disable no-use-before-define */
    dequeue(transmuxer);
    /* eslint-enable */
  };

  transmuxer.onmessage = handleMessage;

  if (audioAppendStart) {
    transmuxer.postMessage({
      action: 'setAudioAppendStart',
      appendStart: audioAppendStart
    });
  }

  // allow empty arrays to be passed to clear out GOPs
  if (Array.isArray(gopsToAlignWith)) {
    transmuxer.postMessage({
      action: 'alignGopsWith',
      gopsToAlignWith
    });
  }

  if (typeof remux !== 'undefined') {
    transmuxer.postMessage({
      action: 'setRemux',
      remux
    });
  }

  if (bytes.byteLength) {
    const buffer = bytes instanceof ArrayBuffer ? bytes : bytes.buffer;
    const byteOffset = bytes instanceof ArrayBuffer ? 0 : bytes.byteOffset;

    transmuxer.postMessage(
      {
        action: 'push',
        // Send the typed-array of data as an ArrayBuffer so that
        // it can be sent as a "Transferable" and avoid the costly
        // memory copy
        data: buffer,
        // To recreate the original typed-array, we need information
        // about what portion of the ArrayBuffer it was a view into
        byteOffset,
        byteLength: bytes.byteLength
      },
      [ buffer ]
    );
  }

  // even if we didn't push any bytes, we have to make sure we flush in case we reached
  // the end of the segment
  transmuxer.postMessage({ action: isPartial ? 'partialFlush' : 'flush' });

  if (isEndOfTimeline) {
    transmuxer.postMessage({ action: 'endTimeline' });
  }
};

export const dequeue = (transmuxer) => {
  transmuxer.currentTransmux = null;
  if (transmuxer.transmuxQueue.length) {
    transmuxer.currentTransmux = transmuxer.transmuxQueue.shift();
    if (typeof transmuxer.currentTransmux === 'function') {
      transmuxer.currentTransmux();
    } else {
      processTransmux(transmuxer.currentTransmux);
    }
  }
};

export const processAction = (transmuxer, action) => {
  transmuxer.postMessage({ action });
  dequeue(transmuxer);
};

export const enqueueAction = (action, transmuxer) => {
  if (!transmuxer.currentTransmux) {
    transmuxer.currentTransmux = action;
    processAction(transmuxer, action);
    return;
  }
  transmuxer.transmuxQueue.push(processAction.bind(null, transmuxer, action));
};

export const reset = (transmuxer) => {
  enqueueAction('reset', transmuxer);
};

export const endTimeline = (transmuxer) => {
  enqueueAction('endTimeline', transmuxer);
};

export const transmux = (options) => {
  if (!options.transmuxer.currentTransmux) {
    options.transmuxer.currentTransmux = options;
    processTransmux(options);
    return;
  }
  options.transmuxer.transmuxQueue.push(options);
};

export const createTransmuxer = (options) => {
  const transmuxer = new TransmuxWorker();

  transmuxer.currentTransmux = null;
  transmuxer.transmuxQueue = [];
  const term = transmuxer.terminate;

  transmuxer.terminate = () => {
    transmuxer.currentTransmux = null;
    transmuxer.transmuxQueue.length = 0;
    return term.call(transmuxer);
  };

  transmuxer.postMessage({action: 'init', options});

  return transmuxer;
};

export default {
  reset,
  endTimeline,
  transmux,
  createTransmuxer
};<|MERGE_RESOLUTION|>--- conflicted
+++ resolved
@@ -65,27 +65,6 @@
   transmuxedData.gopInfo = event.data.gopInfo;
 };
 
-<<<<<<< HEAD
-export const processTransmux = ({
-  transmuxer,
-  bytes,
-  audioAppendStart,
-  gopsToAlignWith,
-  isPartial,
-  remux,
-  onData,
-  onTrackInfo,
-  onAudioTimingInfo,
-  onVideoTimingInfo,
-  onVideoSegmentTimingInfo,
-  onAudioSegmentTimingInfo,
-  onId3,
-  onCaptions,
-  onDone,
-  onEndedTimeline,
-  isEndOfTimeline
-}) => {
-=======
 export const processTransmux = (options) => {
   const {
     transmuxer,
@@ -106,7 +85,6 @@
     onEndedTimeline,
     isEndOfTimeline
   } = options;
->>>>>>> b01ab720
   const transmuxedData = {
     isPartial,
     buffer: []
